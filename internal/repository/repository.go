package repository

// Repository collects the repositories for each model
type Repository struct {
	User             UserRepository
	Project          ProjectRepository
	Release          ReleaseRepository
	Session          SessionRepository
	GitRepo          GitRepoRepository
	Cluster          ClusterRepository
	HelmRepo         HelmRepoRepository
	Registry         RegistryRepository
<<<<<<< HEAD
	Infra         InfraRepository
=======
	Infra            InfraRepository
	Invite           InviteRepository
>>>>>>> 88f139fe
	KubeIntegration  KubeIntegrationRepository
	BasicIntegration BasicIntegrationRepository
	OIDCIntegration  OIDCIntegrationRepository
	OAuthIntegration OAuthIntegrationRepository
	GCPIntegration   GCPIntegrationRepository
	AWSIntegration   AWSIntegrationRepository
}<|MERGE_RESOLUTION|>--- conflicted
+++ resolved
@@ -10,12 +10,8 @@
 	Cluster          ClusterRepository
 	HelmRepo         HelmRepoRepository
 	Registry         RegistryRepository
-<<<<<<< HEAD
-	Infra         InfraRepository
-=======
 	Infra            InfraRepository
 	Invite           InviteRepository
->>>>>>> 88f139fe
 	KubeIntegration  KubeIntegrationRepository
 	BasicIntegration BasicIntegrationRepository
 	OIDCIntegration  OIDCIntegrationRepository
