--- conflicted
+++ resolved
@@ -64,22 +64,12 @@
 
 	// if the count is greater than 1000, remove the lowest-order events to implement a
 	// basic fixed-length buffer
-<<<<<<< HEAD
-	// NOTE: change back to 1000
-	if count >= 10 {
-		err := repo.db.Debug().Exec(`
-			  DELETE FROM job_notification_configs
-			  WHERE project_id = ? AND cluster_id = ? AND 
-			  id NOT IN (
-				SELECT id FROM job_notification_configs j2 WHERE j2.project_id = ? AND j2.cluster_id = ? ORDER BY j2.updated_at desc, j2.id desc LIMIT 9
-=======
 	if count >= 1000 {
 		err := repo.db.Exec(`
 			  DELETE FROM job_notification_configs 
 			  WHERE project_id = ? AND cluster_id = ? AND 
 			  id NOT IN (
 				SELECT id FROM job_notification_configs j2 WHERE j2.project_id = ? AND j2.cluster_id = ? ORDER BY j2.updated_at desc, j2.id desc LIMIT 999
->>>>>>> 72afc68c
 			  )
 			`, am.ProjectID, am.ClusterID, am.ProjectID, am.ClusterID).Error
 
