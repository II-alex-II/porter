package actions

import (
	"context"
	"encoding/base64"
	"fmt"
	"net/http"

	"github.com/bradleyfalzon/ghinstallation"
	"github.com/google/go-github/v33/github"
	"github.com/porter-dev/porter/internal/models"
	"github.com/porter-dev/porter/internal/oauth"
	"github.com/porter-dev/porter/internal/repository"
	"golang.org/x/crypto/nacl/box"
	"golang.org/x/oauth2"

	"strings"

	"gopkg.in/yaml.v2"
)

type GithubActions struct {
	ServerURL string

	GithubOAuthIntegration *models.GitRepo
	GitRepoName            string
	GitRepoOwner           string
	Repo                   repository.Repository

	GithubConf           *oauth2.Config // one of these will let us authenticate
	GithubAppID          int64
	GithubAppSecretPath  string
	GithubInstallationID uint

	PorterToken string
	BuildEnv    map[string]string
	ProjectID   uint
	ClusterID   uint
	ReleaseName string

	GitBranch      string
	DockerFilePath string
	FolderPath     string
	ImageRepoURL   string

	defaultBranch string
	Version       string

	ShouldGenerateOnly   bool
	ShouldCreateWorkflow bool
}

func (g *GithubActions) Setup() ([]byte, error) {
	client, err := g.getClient()

	if err != nil {
		return nil, err
	}

	// get the repository to find the default branch
	repo, _, err := client.Repositories.Get(
		context.TODO(),
		g.GitRepoOwner,
		g.GitRepoName,
	)

	if err != nil {
		return nil, err
	}

	g.defaultBranch = repo.GetDefaultBranch()

	if !g.ShouldGenerateOnly {
		// create porter token secret
		if err := g.createGithubSecret(client, g.getPorterTokenSecretName(), g.PorterToken); err != nil {
			return nil, err
		}
	}

	workflowYAML, err := g.GetGithubActionYAML()

	if err != nil {
		return nil, err
	}

	if !g.ShouldGenerateOnly && g.ShouldCreateWorkflow {
		_, err = g.commitGithubFile(client, g.getPorterYMLFileName(), workflowYAML)
		if err != nil {
			return workflowYAML, err
		}
	}

	return workflowYAML, err
}

func (g *GithubActions) Cleanup() error {
	client, err := g.getClient()

	if err != nil {
		return err
	}

	// get the repository to find the default branch
	repo, _, err := client.Repositories.Get(
		context.TODO(),
		g.GitRepoOwner,
		g.GitRepoName,
	)

	if err != nil {
		return err
	}

	g.defaultBranch = repo.GetDefaultBranch()

	// delete the webhook token secret
	err = g.deleteGithubSecret(client, g.getWebhookSecretName())

	if err != nil {
		return err
	}

	// delete the env secret
	err = g.deleteGithubSecret(client, g.getBuildEnvSecretName())

	if err != nil {
		return err
	}

	return g.deleteGithubFile(client, g.getPorterYMLFileName())
}

type GithubActionYAMLStep struct {
	Name    string            `yaml:"name,omitempty"`
	ID      string            `yaml:"id,omitempty"`
	Timeout uint64            `yaml:"timeout-minutes,omitempty"`
	Uses    string            `yaml:"uses,omitempty"`
	Run     string            `yaml:"run,omitempty"`
	With    map[string]string `yaml:"with,omitempty"`
	Env     map[string]string `yaml:"env,omitempty"`
}

type GithubActionYAMLOnPushBranches struct {
	Branches []string `yaml:"branches,omitempty"`
}

type GithubActionYAMLOnPush struct {
	Push GithubActionYAMLOnPushBranches `yaml:"push,omitempty"`
}

type GithubActionYAMLJob struct {
	RunsOn string                 `yaml:"runs-on,omitempty"`
	Steps  []GithubActionYAMLStep `yaml:"steps,omitempty"`
}

type GithubActionYAML struct {
	On GithubActionYAMLOnPush `yaml:"on,omitempty"`

	Name string `yaml:"name,omitempty"`

	Jobs map[string]GithubActionYAMLJob `yaml:"jobs,omitempty"`
}

func (g *GithubActions) GetGithubActionYAML() ([]byte, error) {
	gaSteps := []GithubActionYAMLStep{
		getCheckoutCodeStep(),
		getUpdateAppStep(g.ServerURL, g.getPorterTokenSecretName(), g.ProjectID, g.ClusterID, g.ReleaseName, g.Version),
	}

	branch := g.GitBranch

	if branch == "" {
		branch = g.defaultBranch
	}

	actionYAML := GithubActionYAML{
		On: GithubActionYAMLOnPush{
			Push: GithubActionYAMLOnPushBranches{
				Branches: []string{
					branch,
				},
			},
		},
		Name: "Deploy to Porter",
		Jobs: map[string]GithubActionYAMLJob{
			"porter-deploy": {
				RunsOn: "ubuntu-latest",
				Steps:  gaSteps,
			},
		},
	}

	return yaml.Marshal(actionYAML)
}

func (g *GithubActions) getClient() (*github.Client, error) {
<<<<<<< HEAD
	// get the oauth integration
	oauthInt, err := g.Repo.OAuthIntegration().ReadOAuthIntegration(g.GitIntegration.OAuthIntegrationID)
=======
>>>>>>> b85adb44

	// in the case that this still uses the oauth integration
	if g.GithubOAuthIntegration != nil {

		// get the oauth integration
		oauthInt, err := g.Repo.OAuthIntegration.ReadOAuthIntegration(g.GithubOAuthIntegration.OAuthIntegrationID)

		if err != nil {
			return nil, err
		}

		_, _, err = oauth.GetAccessToken(oauthInt.SharedOAuthModel, g.GithubConf, oauth.MakeUpdateOAuthIntegrationTokenFunction(oauthInt, g.Repo))

		if err != nil {
			return nil, err
		}

		client := github.NewClient(g.GithubConf.Client(oauth2.NoContext, &oauth2.Token{
			AccessToken:  string(oauthInt.AccessToken),
			RefreshToken: string(oauthInt.RefreshToken),
			Expiry:       oauthInt.Expiry,
			TokenType:    "Bearer",
		}))

		return client, nil
	}

	// authenticate as github app installation
	itr, err := ghinstallation.NewKeyFromFile(
		http.DefaultTransport,
		g.GithubAppID,
		int64(g.GithubInstallationID),
		g.GithubAppSecretPath)

	if err != nil {
		return nil, err
	}

	return github.NewClient(&http.Client{Transport: itr}), nil
}

func (g *GithubActions) createGithubSecret(
	client *github.Client,
	secretName,
	secretValue string,
) error {
	// get the public key for the repo
	key, _, err := client.Actions.GetRepoPublicKey(context.TODO(), g.GitRepoOwner, g.GitRepoName)

	if err != nil {
		return err
	}

	// encrypt the secret with the public key
	keyBytes := [32]byte{}

	keyDecoded, err := base64.StdEncoding.DecodeString(*key.Key)

	if err != nil {
		return err
	}

	copy(keyBytes[:], keyDecoded[:])

	secretEncoded, err := box.SealAnonymous(nil, []byte(secretValue), &keyBytes, nil)

	if err != nil {
		return err
	}

	encrypted := base64.StdEncoding.EncodeToString(secretEncoded)

	encryptedSecret := &github.EncryptedSecret{
		Name:           secretName,
		KeyID:          *key.KeyID,
		EncryptedValue: encrypted,
	}

	// write the secret to the repo
	_, err = client.Actions.CreateOrUpdateRepoSecret(context.TODO(), g.GitRepoOwner, g.GitRepoName, encryptedSecret)

	return err
}

func (g *GithubActions) deleteGithubSecret(
	client *github.Client,
	secretName string,
) error {
	// delete the secret from the repo
	_, err := client.Actions.DeleteRepoSecret(
		context.TODO(),
		g.GitRepoOwner,
		g.GitRepoName,
		secretName,
	)

	return err
}

func (g *GithubActions) CreateEnvSecret() error {
	client, err := g.getClient()

	if err != nil {
		return err
	}

	return g.createEnvSecret(client)
}

func (g *GithubActions) createEnvSecret(client *github.Client) error {
	// convert the env object to a string
	lines := make([]string, 0)

	for key, val := range g.BuildEnv {
		lines = append(lines, fmt.Sprintf(`%s=%s`, key, val))
	}

	secretName := g.getBuildEnvSecretName()

	return g.createGithubSecret(client, secretName, strings.Join(lines, "\n"))
}

func (g *GithubActions) getWebhookSecretName() string {
	return fmt.Sprintf("WEBHOOK_%s", strings.Replace(
		strings.ToUpper(g.ReleaseName), "-", "_", -1),
	)
}

func (g *GithubActions) getBuildEnvSecretName() string {
	return fmt.Sprintf("ENV_%s", strings.Replace(
		strings.ToUpper(g.ReleaseName), "-", "_", -1),
	)
}

func (g *GithubActions) getPorterYMLFileName() string {
	return fmt.Sprintf("porter_%s.yml", strings.Replace(
		strings.ToLower(g.ReleaseName), "-", "_", -1),
	)
}

func (g *GithubActions) getPorterTokenSecretName() string {
	return fmt.Sprintf("PORTER_TOKEN_%d", g.ProjectID)
}

func (g *GithubActions) commitGithubFile(
	client *github.Client,
	filename string,
	contents []byte,
) (string, error) {
	filepath := ".github/workflows/" + filename
	sha := ""

	branch := g.GitBranch

	if branch == "" {
		branch = g.defaultBranch
	}

	// get contents of a file if it exists
	fileData, _, _, _ := client.Repositories.GetContents(
		context.TODO(),
		g.GitRepoOwner,
		g.GitRepoName,
		filepath,
		&github.RepositoryContentGetOptions{
			Ref: branch,
		},
	)

	if fileData != nil {
		sha = *fileData.SHA
	}

	opts := &github.RepositoryContentFileOptions{
		Message: github.String(fmt.Sprintf("Create %s file", filename)),
		Content: contents,
		Branch:  github.String(branch),
		SHA:     &sha,
	}

	if g.GithubOAuthIntegration != nil {
		opts.Committer = &github.CommitAuthor{
			Name:  github.String("Porter Bot"),
			Email: github.String("contact@getporter.dev"),
		}
	}

	resp, _, err := client.Repositories.UpdateFile(
		context.TODO(),
		g.GitRepoOwner,
		g.GitRepoName,
		filepath,
		opts,
	)

	if err != nil {
		return "", err
	}

	return *resp.Commit.SHA, nil
}

func (g *GithubActions) deleteGithubFile(
	client *github.Client,
	filename string,
) error {
	filepath := ".github/workflows/" + filename
	sha := ""

	// get contents of a file if it exists
	fileData, _, _, _ := client.Repositories.GetContents(
		context.TODO(),
		g.GitRepoOwner,
		g.GitRepoName,
		filepath,
		&github.RepositoryContentGetOptions{},
	)

	if fileData != nil {
		sha = *fileData.SHA
	}

	opts := &github.RepositoryContentFileOptions{
		Message: github.String(fmt.Sprintf("Delete %s file", filename)),
		Branch:  github.String(g.defaultBranch),
		SHA:     &sha,
	}

	if g.GithubOAuthIntegration != nil {
		opts.Committer = &github.CommitAuthor{
			Name:  github.String("Porter Bot"),
			Email: github.String("contact@getporter.dev"),
		}
	}

	_, _, err := client.Repositories.DeleteFile(
		context.TODO(),
		g.GitRepoOwner,
		g.GitRepoName,
		filepath,
		opts,
	)

	if err != nil {
		return err
	}

	return nil
}<|MERGE_RESOLUTION|>--- conflicted
+++ resolved
@@ -194,11 +194,6 @@
 }
 
 func (g *GithubActions) getClient() (*github.Client, error) {
-<<<<<<< HEAD
-	// get the oauth integration
-	oauthInt, err := g.Repo.OAuthIntegration().ReadOAuthIntegration(g.GitIntegration.OAuthIntegrationID)
-=======
->>>>>>> b85adb44
 
 	// in the case that this still uses the oauth integration
 	if g.GithubOAuthIntegration != nil {
