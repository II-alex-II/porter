package types

import "strings"

type CreateECRInfraRequest struct {
	ECRName          string `json:"ecr_name" form:"required"`
	ProjectID        uint   `json:"-" form:"required"`
	AWSIntegrationID uint   `json:"aws_integration_id" form:"required"`
}

type CreateEKSInfraRequest struct {
	EKSName          string `json:"eks_name" form:"required"`
	MachineType      string `json:"machine_type"`
	IssuerEmail      string `json:"issuer_email" form:"required"`
	ProjectID        uint   `json:"-" form:"required"`
	AWSIntegrationID uint   `json:"aws_integration_id" form:"required"`
}

type CreateGCRInfraRequest struct {
	ProjectID        uint `json:"-" form:"required"`
	GCPIntegrationID uint `json:"gcp_integration_id" form:"required"`
}

type CreateGKEInfraRequest struct {
	GKEName          string `json:"gke_name" form:"required"`
	GCPRegion        string `json:"gcp_region" form:"required"`
	IssuerEmail      string `json:"issuer_email" form:"required"`
	ProjectID        uint   `json:"-" form:"required"`
	GCPIntegrationID uint   `json:"gcp_integration_id" form:"required"`
}

type CreateDOCRInfraRequest struct {
	DOCRName             string `json:"docr_name" form:"required"`
	DOCRSubscriptionTier string `json:"docr_subscription_tier" form:"required"`
	ProjectID            uint   `json:"-" form:"required"`
	DOIntegrationID      uint   `json:"do_integration_id" form:"required"`
}

type CreateDOKSInfraRequest struct {
	DORegion        string `json:"do_region" form:"required"`
	IssuerEmail     string `json:"issuer_email" form:"required"`
	DOKSName        string `json:"doks_name" form:"required"`
	ProjectID       uint   `json:"-" form:"required"`
	DOIntegrationID uint   `json:"do_integration_id" form:"required"`
}

type DeleteInfraRequest struct {
<<<<<<< HEAD
	Name string `json:"name"`
=======
	Name string `json:"name" form:"required"`
}

type CreateRDSInfraRequest struct {
	ProjectID uint `json:"project_id"`
	ClusterID uint `json:"cluster_id"`

	// version of the postgres engine
	DBEngineVersion string `json:"db_engine_version"`
	// db type - postgress / mysql
	DBFamily string `json:"db_family"`

	// Deprecated, use DBEngineVersion instead
	// PGVersion string `json:"pg_version"`

	// db instance credentials specifications
	DBName   string `json:"db_name"`
	Username string `json:"username"`
	Password string `json:"password"`

	MachineType  string `json:"machine_type"`
	DBStorage    string `json:"db_allocated_storage"`
	DBMaxStorage string `json:"db_max_allocated_storage"`
	DBEncryption bool   `json:"db_storage_encrypted"`

	// Deprecated, use DBStorage and DBMaxStorage fields instead
	// Size string `json:"size"`
}

type Engine string

type EngineVersion string

func (e EngineVersion) MajorVersion() string {
	semver := strings.Split(string(e), ".")

	return strings.Join(semver[:len(semver)-1], ".")
}

type EngineVersions []EngineVersion

func (e EngineVersions) VersionExists(version EngineVersion) bool {
	for _, v := range e {
		if version == v {
			return true
		}
	}

	return false
}

const (
	EnginePG    Engine = "postgres"
	EngineMysql Engine = "mysql"
)

var availablePGVersions EngineVersions = EngineVersions{
	"9.6.1",
	"9.6.2",
	"9.6.3",
	"9.6.4",
	"9.6.5",
	"9.6.6",
	"9.6.7",
	"9.6.8",
	"9.6.9",
	"9.6.10",
	"9.6.11",
	"9.6.12",
	"9.6.13",
	"9.6.14",
	"9.6.15",
	"9.6.16",
	"9.6.17",
	"9.6.18",
	"9.6.19",
	"9.6.20",
	"9.6.21",
	"9.6.22",
	"9.6.23",
	"10.1",
	"10.2",
	"10.3",
	"10.4",
	"10.5",
	"10.6",
	"10.7",
	"10.8",
	"10.9",
	"10.10",
	"10.11",
	"10.12",
	"10.13",
	"10.14",
	"10.15",
	"10.16",
	"10.17",
	"10.18",
	"11.1",
	"11.2",
	"11.3",
	"11.4",
	"11.5",
	"11.6",
	"11.7",
	"11.8",
	"11.9",
	"11.10",
	"11.11",
	"11.12",
	"11.13",
	"12.2",
	"12.3",
	"12.4",
	"12.5",
	"12.6",
	"12.7",
	"12.8",
	"13.1",
	"13.2",
	"13.3",
	"13.4",
}

var DBVersionMapping = map[Engine]EngineVersions{
	EnginePG:    availablePGVersions,
	EngineMysql: {},
>>>>>>> 6f752225
}<|MERGE_RESOLUTION|>--- conflicted
+++ resolved
@@ -45,10 +45,7 @@
 }
 
 type DeleteInfraRequest struct {
-<<<<<<< HEAD
 	Name string `json:"name"`
-=======
-	Name string `json:"name" form:"required"`
 }
 
 type CreateRDSInfraRequest struct {
@@ -175,5 +172,4 @@
 var DBVersionMapping = map[Engine]EngineVersions{
 	EnginePG:    availablePGVersions,
 	EngineMysql: {},
->>>>>>> 6f752225
 }