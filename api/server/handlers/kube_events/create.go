--- conflicted
+++ resolved
@@ -121,45 +121,6 @@
 	var err error
 
 	if isJob := strings.ToLower(event.OwnerType) == "job"; isJob {
-<<<<<<< HEAD
-		notifyOpts = &slack.NotifyOpts{
-			ProjectID:   cluster.ProjectID,
-			ClusterID:   cluster.ID,
-			ClusterName: cluster.Name,
-			Name:        event.OwnerName,
-			Namespace:   event.Namespace,
-			Info:        fmt.Sprintf("%s:%s", event.Reason, event.Message),
-			URL: fmt.Sprintf(
-				"%s/jobs?cluster=%s&project_id=%d",
-				config.ServerConf.ServerURL,
-				url.PathEscape(cluster.Name),
-				cluster.ProjectID,
-			),
-		}
-	} else {
-		matchedRel := getMatchedPorterRelease(config, cluster.ID, event.OwnerName, event.Namespace)
-
-		// for now, we only notify for Porter releases that have been deployed through Porter
-		if matchedRel == nil {
-			return nil
-		}
-
-		conf, err = config.Repo.NotificationConfig().ReadNotificationConfig(matchedRel.NotificationConfig)
-
-		if err != nil && errors.Is(err, gorm.ErrRecordNotFound) {
-			conf = &models.NotificationConfig{
-				Enabled: true,
-				Success: true,
-				Failure: true,
-			}
-
-			conf, err = config.Repo.NotificationConfig().CreateNotificationConfig(conf)
-
-			if err != nil {
-				return err
-			}
-
-=======
 		// check that the job alert is valid and get proper message
 		jobOwner, jobMsg, shouldAlert, err := getJobAlert(agent, event.Name, event.Namespace)
 
@@ -208,7 +169,6 @@
 				return err
 			}
 
->>>>>>> c5f3440b
 			if err != nil {
 				return err
 			}
