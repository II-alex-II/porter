package env

import "time"

// ServerConf is the server configuration
type ServerConf struct {
	Debug bool `env:"DEBUG,default=false"`

<<<<<<< HEAD
	ServerURL            string        `env:"SERVER_URL,default=http://http-backend-server:8080"`
=======
	ServerURL string `env:"SERVER_URL,default=http://localhost:8080"`

	// The instance name is used to set a name for integrations linked only by a project ID,
	// in order to differentiate between the same project ID on different instances. For example,
	// when writing a Github secret with `PORTER_TOKEN_<PROJECT_ID>`, setting this value will change
	// this to `PORTER_TOKEN_<INSTANCE_NAME>_<PROJECT_ID>`
	InstanceName string `env:"INSTANCE_NAME"`

>>>>>>> e867ed53
	Port                 int           `env:"SERVER_PORT,default=8080"`
	StaticFilePath       string        `env:"STATIC_FILE_PATH,default=/porter/static"`
	CookieName           string        `env:"COOKIE_NAME,default=porter"`
	CookieSecrets        []string      `env:"COOKIE_SECRETS,default=random_hash_key_;random_block_key"`
	TokenGeneratorSecret string        `env:"TOKEN_GENERATOR_SECRET,default=secret"`
	TimeoutRead          time.Duration `env:"SERVER_TIMEOUT_READ,default=5s"`
	TimeoutWrite         time.Duration `env:"SERVER_TIMEOUT_WRITE,default=10s"`
	TimeoutIdle          time.Duration `env:"SERVER_TIMEOUT_IDLE,default=15s"`
	IsLocal              bool          `env:"IS_LOCAL,default=false"`
	IsTesting            bool          `env:"IS_TESTING,default=false"`
	AppRootDomain        string        `env:"APP_ROOT_DOMAIN,default=porter.run"`

	DefaultApplicationHelmRepoURL string `env:"HELM_APP_REPO_URL,default=https://charts.dev.getporter.dev"`
	DefaultAddonHelmRepoURL       string `env:"HELM_ADD_ON_REPO_URL,default=https://chart-addons.dev.getporter.dev"`

	BasicLoginEnabled bool `env:"BASIC_LOGIN_ENABLED,default=true"`

	GithubClientID     string `env:"GITHUB_CLIENT_ID"`
	GithubClientSecret string `env:"GITHUB_CLIENT_SECRET"`
	GithubLoginEnabled bool   `env:"GITHUB_LOGIN_ENABLED,default=true"`

	GithubAppClientID      string `env:"GITHUB_APP_CLIENT_ID"`
	GithubAppClientSecret  string `env:"GITHUB_APP_CLIENT_SECRET"`
	GithubAppName          string `env:"GITHUB_APP_NAME"`
	GithubAppWebhookSecret string `env:"GITHUB_APP_WEBHOOK_SECRET"`
	GithubAppID            string `env:"GITHUB_APP_ID"`
	GithubAppSecretPath    string `env:"GITHUB_APP_SECRET_PATH"`

	GoogleClientID         string `env:"GOOGLE_CLIENT_ID"`
	GoogleClientSecret     string `env:"GOOGLE_CLIENT_SECRET"`
	GoogleRestrictedDomain string `env:"GOOGLE_RESTRICTED_DOMAIN"`

	SendgridAPIKey                  string `env:"SENDGRID_API_KEY"`
	SendgridPWResetTemplateID       string `env:"SENDGRID_PW_RESET_TEMPLATE_ID"`
	SendgridPWGHTemplateID          string `env:"SENDGRID_PW_GH_TEMPLATE_ID"`
	SendgridVerifyEmailTemplateID   string `env:"SENDGRID_VERIFY_EMAIL_TEMPLATE_ID"`
	SendgridProjectInviteTemplateID string `env:"SENDGRID_INVITE_TEMPLATE_ID"`
	SendgridSenderEmail             string `env:"SENDGRID_SENDER_EMAIL"`

	SlackClientID     string `env:"SLACK_CLIENT_ID"`
	SlackClientSecret string `env:"SLACK_CLIENT_SECRET"`

	IronPlansAPIKey    string `env:"IRON_PLANS_API_KEY"`
	IronPlansServerURL string `env:"IRON_PLANS_SERVER_URL"`
	WhitelistedUsers   []uint `env:"WHITELISTED_USERS"`

	DOClientID     string `env:"DO_CLIENT_ID"`
	DOClientSecret string `env:"DO_CLIENT_SECRET"`

	// Options for the provisioner jobs
	ProvisionerImageTag        string `env:"PROV_IMAGE_TAG,default=latest"`
	ProvisionerImagePullSecret string `env:"PROV_IMAGE_PULL_SECRET"`
	ProvisionerJobNamespace    string `env:"PROV_JOB_NAMESPACE,default=default"`
	ProvisionerBackendURL      string `env:"PROV_BACKEND_URL"`
	ProvisionerCredExchangeURL string `env:"PROV_CRED_EXCHANGE_URL,default=http://porter:8080"`

	SegmentClientKey string `env:"SEGMENT_CLIENT_KEY"`

	// PowerDNS client API key and the host of the PowerDNS API server
	PowerDNSAPIServerURL string `env:"POWER_DNS_API_SERVER_URL"`
	PowerDNSAPIKey       string `env:"POWER_DNS_API_KEY"`

	// Email for an admin user. On a self-hosted instance of Porter, the
	// admin user is the only user that can log in and register. After the admin
	// user has logged in, registration is turned off.
	AdminEmail string `env:"ADMIN_EMAIL"`

	SentryDSN string `env:"SENTRY_DSN"`
	SentryEnv string `env:"SENTRY_ENV,default=dev"`

	ProvisionerCluster string `env:"PROVISIONER_CLUSTER"`
	IngressCluster     string `env:"INGRESS_CLUSTER"`
	SelfKubeconfig     string `env:"SELF_KUBECONFIG"`

	WelcomeFormWebhook string `env:"WELCOME_FORM_WEBHOOK"`

	// Token for internal retool to authenticate to internal API endpoints
	RetoolToken string `env:"RETOOL_TOKEN"`

<<<<<<< HEAD
	ProvisionerTest bool `env:"PROVISIONER_TEST",default=false`
=======
	// Enable pprof profiling endpoints
	PprofEnabled bool `env:"PPROF_ENABLED,default=false"`

	// Disable filtering for project creation
	DisableAllowlist bool `env:"DISABLE_ALLOWLIST,default=false"`
>>>>>>> e867ed53
}

// DBConf is the database configuration: if generated from environment variables,
// it assumes the default docker-compose configuration is used
type DBConf struct {
	// EncryptionKey is the key to use for sensitive values that are encrypted at rest
	EncryptionKey string `env:"ENCRYPTION_KEY,default=__random_strong_encryption_key__"`

	Host     string `env:"DB_HOST,default=postgres"`
	Port     int    `env:"DB_PORT,default=5432"`
	Username string `env:"DB_USER,default=porter"`
	Password string `env:"DB_PASS,default=porter"`
	DbName   string `env:"DB_NAME,default=porter"`
	ForceSSL bool   `env:"DB_FORCE_SSL,default=false"`

	SQLLite     bool   `env:"SQL_LITE,default=false"`
	SQLLitePath string `env:"SQL_LITE_PATH,default=/porter/porter.db"`

	VaultPrefix    string `env:"VAULT_PREFIX,default=production"`
	VaultAPIKey    string `env:"VAULT_API_KEY"`
	VaultServerURL string `env:"VAULT_SERVER_URL"`
}

// RedisConf is the redis config required for the provisioner container
type RedisConf struct {
	// if redis should be used
	Enabled bool `env:"REDIS_ENABLED,default=true"`

	Host     string `env:"REDIS_HOST,default=redis"`
	Port     string `env:"REDIS_PORT,default=6379"`
	Username string `env:"REDIS_USER"`
	Password string `env:"REDIS_PASS"`
	DB       int    `env:"REDIS_DB,default=0"`
}<|MERGE_RESOLUTION|>--- conflicted
+++ resolved
@@ -6,9 +6,6 @@
 type ServerConf struct {
 	Debug bool `env:"DEBUG,default=false"`
 
-<<<<<<< HEAD
-	ServerURL            string        `env:"SERVER_URL,default=http://http-backend-server:8080"`
-=======
 	ServerURL string `env:"SERVER_URL,default=http://localhost:8080"`
 
 	// The instance name is used to set a name for integrations linked only by a project ID,
@@ -17,7 +14,6 @@
 	// this to `PORTER_TOKEN_<INSTANCE_NAME>_<PROJECT_ID>`
 	InstanceName string `env:"INSTANCE_NAME"`
 
->>>>>>> e867ed53
 	Port                 int           `env:"SERVER_PORT,default=8080"`
 	StaticFilePath       string        `env:"STATIC_FILE_PATH,default=/porter/static"`
 	CookieName           string        `env:"COOKIE_NAME,default=porter"`
@@ -97,15 +93,12 @@
 	// Token for internal retool to authenticate to internal API endpoints
 	RetoolToken string `env:"RETOOL_TOKEN"`
 
-<<<<<<< HEAD
 	ProvisionerTest bool `env:"PROVISIONER_TEST",default=false`
-=======
 	// Enable pprof profiling endpoints
 	PprofEnabled bool `env:"PPROF_ENABLED,default=false"`
 
 	// Disable filtering for project creation
 	DisableAllowlist bool `env:"DISABLE_ALLOWLIST,default=false"`
->>>>>>> e867ed53
 }
 
 // DBConf is the database configuration: if generated from environment variables,
