--- conflicted
+++ resolved
@@ -84,13 +84,10 @@
 	// AnalyticsClient if Segment analytics reporting is enabled on the API instance
 	AnalyticsClient analytics.AnalyticsSegmentClient
 
-<<<<<<< HEAD
 	// BillingManager manages billing for Porter instances with billing enabled
 	BillingManager billing.BillingManager
-=======
 	// PowerDNSClient is a client for PowerDNS, if the Porter instance supports vanity URLs
 	PowerDNSClient *powerdns.Client
->>>>>>> 7f7ee37f
 }
 
 type ConfigLoader interface {
