import React, { useContext, useEffect, useMemo, useState } from "react";
import styled from "styled-components";
import _ from "lodash";

import { Context } from "shared/Context";
import api from "shared/api";
import {
  ChartType,
  ClusterType,
  JobStatusType,
  JobStatusWithTimeType,
  StorageType,
} from "shared/types";
import { PorterUrl } from "shared/routing";

import Chart from "./Chart";
import Loading from "components/Loading";
import { useWebsockets } from "shared/hooks/useWebsockets";

type Props = {
  currentCluster: ClusterType;
  lastRunStatus?: JobStatusType | null | "all";
  namespace: string;
  // TODO Convert to enum
  sortType: string;
  currentView: PorterUrl;
  disableBottomPadding?: boolean;
  closeChartRedirectUrl?: string;
};

interface JobStatusWithTimeAndVersion extends JobStatusWithTimeType {
  resource_version: number;
}

const ChartList: React.FunctionComponent<Props> = ({
  lastRunStatus,
  namespace,
  sortType,
  currentView,
  disableBottomPadding,
  closeChartRedirectUrl,
}) => {
  const {
    newWebsocket,
    openWebsocket,
    closeWebsocket,
    closeAllWebsockets,
  } = useWebsockets();
  const [charts, setCharts] = useState<ChartType[]>([]);
  const [controllers, setControllers] = useState<
    Record<string, Record<string, any>>
  >({});
  const [jobStatus, setJobStatus] = useState<
    Record<string, JobStatusWithTimeAndVersion>
  >({});
  const [isLoading, setIsLoading] = useState(false);
  const [isError, setIsError] = useState(false);

  const context = useContext(Context);

  const getChartKey = (name: string, namespace: string) =>
    `${namespace}-${name}`;

  const updateCharts = async () => {
    try {
      const { currentCluster, currentProject } = context;
      setIsLoading(true);
      const res = await api.getCharts(
        "<token>",
        {
          limit: 50,
          skip: 0,
          byDate: false,
          statusFilter: [
            "deployed",
            "uninstalled",
            "pending",
            "pending-install",
            "pending-upgrade",
            "pending-rollback",
            "failed",
          ],
        },
        {
          id: currentProject.id,
          cluster_id: currentCluster.id,
          namespace: namespace,
        }
      );
      const charts = res.data || [];
      setIsError(false);
      return charts;
    } catch (error) {
      console.log(error);
      context.setCurrentError(JSON.stringify(error));
      setIsError(true);
    }
  };

  const setupHelmReleasesWebsocket = (
    websocketID: string,
    namespace: string
  ) => {
    let apiPath = `/api/projects/${context.currentProject.id}/clusters/${context.currentCluster.id}/helm_release`;

    if (namespace) {
      apiPath += `?namespace=${namespace}`;
    }

    const wsConfig = {
      onopen: () => {
        console.log(`connected to websocket: ${websocketID}`);
      },
      onmessage: (evt: MessageEvent) => {
        let event = JSON.parse(evt.data);
        const newChart: ChartType = event.Object;
        const isSameChart = (chart: ChartType) =>
          getChartKey(chart.name, chart.namespace) ===
          getChartKey(newChart.name, newChart.namespace);
        setCharts((currentCharts) => {
          const tmpCharts = Array.isArray(currentCharts)
            ? [...currentCharts]
            : [];
          switch (event.event_type) {
            case "ADD":
<<<<<<< HEAD
              if (tmpCharts.find(isSameChart)) {
                return tmpCharts;
              }
              return tmpCharts.concat(newChart);
            case "UPDATE":
              return tmpCharts.map((chart) => {
=======
              if (currentCharts?.find(isSameChart)) {
                return currentCharts;
              }
              return currentCharts?.concat(newChart);
            case "UPDATE":
              return currentCharts?.map((chart) => {
>>>>>>> c9e03e22
                if (isSameChart(chart) && newChart.version >= chart.version) {
                  return newChart;
                }
                return chart;
              });
            case "DELETE":
              return tmpCharts.filter((chart) => !isSameChart(chart));
            default:
              return tmpCharts;
          }
        });
      },

      onclose: () => {
        console.log(`closing websocket: ${websocketID}`);
      },

      onerror: (err: ErrorEvent) => {
        console.log(err);
        closeWebsocket(websocketID);
      },
    };

    newWebsocket(websocketID, apiPath, wsConfig);
    openWebsocket(websocketID);
  };

  const setupControllerWebsocket = (kind: string) => {
    let { currentCluster, currentProject } = context;
    const apiPath = `/api/projects/${currentProject.id}/clusters/${currentCluster.id}/${kind}/status`;

    const wsConfig = {
      onopen: () => {
        console.log(`connected to websocket: ${kind}`);
      },
      onmessage: (evt: MessageEvent) => {
        let event = JSON.parse(evt.data);
        let object = event?.Object;

        if (!object?.metadata?.kind) {
          return;
        }

        object.metadata.kind = event.Kind;

        setControllers((oldControllers) => ({
          ...oldControllers,
          [object.metadata.uid]: object,
        }));
      },
      onclose: () => {
        console.log(`closing websocket: ${kind}`);
      },
      onerror: (err: ErrorEvent) => {
        console.log(err);
        closeWebsocket(kind);
      },
    };

    newWebsocket(kind, apiPath, wsConfig);

    openWebsocket(kind);
  };

  const setupControllerWebsockets = (controllers: string[]) => {
    controllers.map((kind) => setupControllerWebsocket(kind));
  };

  const setupJobWebsocket = (websocketID: string) => {
    const kind = "job";
    let { currentCluster, currentProject } = context;
    const apiPath = `/api/projects/${currentProject.id}/clusters/${currentCluster.id}/${kind}/status`;

    const wsConfig = {
      onopen: () => {
        console.log(`connected to websocket: ${websocketID}`);
      },
      onmessage: (evt: MessageEvent) => {
        let event = JSON.parse(evt.data);

        if (event.event_type === "DELETE") {
          return;
        }

        let object = event.Object;

        if (_.get(object.metadata, ["annotations", "helm.sh/hook"])) {
          return;
        }

        setJobStatus((currentStatus) => {
          let nextStatus: JobStatusType = null;
          for (const status of Object.values(JobStatusType)) {
            if (_.get(object.status, status, 0) > 0) {
              nextStatus = status;
              break;
            }
          }

          const chartName =
            object.metadata.labels["app.kubernetes.io/instance"];
          const chartNamespace = object.metadata.namespace;
          const key = getChartKey(chartName, chartNamespace);

          const existingValue: JobStatusWithTimeAndVersion = _.get(
            currentStatus,
            key,
            null
          );
          const newValue: JobStatusWithTimeAndVersion = {
            status: nextStatus,
            start_time: object.status.startTime,
            resource_version: object.metadata.resourceVersion,
          };

          if (
            !existingValue ||
            Number(newValue.resource_version) >
              Number(existingValue.resource_version)
          ) {
            return {
              ...currentStatus,
              [key]: newValue,
            };
          }

          return currentStatus;
        });
      },
      onclose: () => {
        console.log(`closing websocket: ${websocketID}`);
      },
      onerror: (err: ErrorEvent) => {
        console.log(err);
        closeWebsocket(websocketID);
      },
    };

    newWebsocket(websocketID, apiPath, wsConfig);

    openWebsocket(websocketID);
  };

  // Setup basic websockets on start
  useEffect(() => {
    const controllers = [
      "deployment",
      "statefulset",
      "daemonset",
      "replicaset",
    ];
    setupControllerWebsockets(controllers);

    const jobWebsocketID = "job";
    setupJobWebsocket(jobWebsocketID);

    return () => {
      controllers.map((controller) => closeWebsocket(controller));
      closeWebsocket(jobWebsocketID);
    };
  }, []);

  useEffect(() => {
    const websocketID = "helm_releases";

    setupHelmReleasesWebsocket(websocketID, namespace);

    return () => {
      closeWebsocket(websocketID);
    };
  }, [namespace]);

  useEffect(() => {
    let isSubscribed = true;

    if (namespace || namespace === "") {
      updateCharts().then((charts) => {
        if (isSubscribed) {
          setCharts(charts);
          setIsLoading(false);
        }
      });
    }
    return () => {
      isSubscribed = false;
    };
  }, [namespace, currentView]);

  const filteredCharts = useMemo(() => {
    if (!Array.isArray(charts)) {
      return [];
    }

    const result = charts
      .filter((chart: ChartType) => {
        return (
          (currentView == "jobs" && chart.chart.metadata.name == "job") ||
          ((currentView == "applications" ||
            currentView == "cluster-dashboard") &&
            chart.chart.metadata.name != "job")
        );
      })
      .filter((chart: ChartType) => {
        if (currentView !== "jobs") {
          return true;
        }
        if (lastRunStatus === null || lastRunStatus === "all") {
          return true;
        }
        const status: JobStatusWithTimeAndVersion = _.get(
          jobStatus,
          getChartKey(chart.name, chart.namespace),
          { status: null } as any
        );
        return status.status === lastRunStatus;
      });

    if (sortType == "Newest") {
      result.sort((a: any, b: any) =>
        Date.parse(a.info.last_deployed) > Date.parse(b.info.last_deployed)
          ? -1
          : 1
      );
    } else if (sortType == "Oldest") {
      result.sort((a: any, b: any) =>
        Date.parse(a.info.last_deployed) > Date.parse(b.info.last_deployed)
          ? 1
          : -1
      );
    } else if (sortType == "Alphabetical") {
      result.sort((a: any, b: any) => (a.name > b.name ? 1 : -1));
    }

    return result;
  }, [charts, sortType, jobStatus, lastRunStatus]);

  const renderChartList = () => {
    if (isLoading || (!namespace && namespace !== "")) {
      return (
        <LoadingWrapper>
          <Loading />
        </LoadingWrapper>
      );
    } else if (isError) {
      return (
        <Placeholder>
          <i className="material-icons">error</i> Error connecting to cluster.
        </Placeholder>
      );
    } else if (filteredCharts?.length === 0) {
      return (
        <Placeholder>
          <i className="material-icons">category</i> No
          {currentView === "jobs" ? ` jobs` : ` charts`} found with the given
          filters.
        </Placeholder>
      );
    }

    return filteredCharts?.map((chart: ChartType, i: number) => {
      return (
        <Chart
          key={getChartKey(chart.name, chart.namespace)}
          chart={chart}
          controllers={controllers || {}}
          jobStatus={_.get(
            jobStatus,
            getChartKey(chart.name, chart.namespace),
            null
          )}
          isJob={currentView === "jobs"}
          closeChartRedirectUrl={closeChartRedirectUrl}
        />
      );
    });
  };

  return (
    <StyledChartList disableBottomPadding={disableBottomPadding}>
      {renderChartList()}
    </StyledChartList>
  );
};

export default ChartList;

const Placeholder = styled.div`
  width: 100%;
  display: flex;
  justify-content: center;
  align-items: center;
  color: #ffffff44;
  background: #26282f;
  border-radius: 5px;
  height: 370px;
  display: flex;
  align-items: center;
  justify-content: center;
  color: #ffffff44;
  font-size: 13px;

  > i {
    font-size: 16px;
    margin-right: 12px;
  }
`;

const LoadingWrapper = styled.div`
  padding-top: 100px;
`;

const StyledChartList = styled.div`
  padding-bottom: ${(props: { disableBottomPadding: boolean }) => {
    if (props.disableBottomPadding) {
      return "unset";
    }

    return "105px";
  }};
`;<|MERGE_RESOLUTION|>--- conflicted
+++ resolved
@@ -123,28 +123,19 @@
             : [];
           switch (event.event_type) {
             case "ADD":
-<<<<<<< HEAD
-              if (tmpCharts.find(isSameChart)) {
+              if (tmpCharts?.find(isSameChart)) {
                 return tmpCharts;
               }
-              return tmpCharts.concat(newChart);
+              return tmpCharts?.concat(newChart);
             case "UPDATE":
-              return tmpCharts.map((chart) => {
-=======
-              if (currentCharts?.find(isSameChart)) {
-                return currentCharts;
-              }
-              return currentCharts?.concat(newChart);
-            case "UPDATE":
-              return currentCharts?.map((chart) => {
->>>>>>> c9e03e22
+              return tmpCharts?.map((chart) => {
                 if (isSameChart(chart) && newChart.version >= chart.version) {
                   return newChart;
                 }
                 return chart;
               });
             case "DELETE":
-              return tmpCharts.filter((chart) => !isSameChart(chart));
+              return tmpCharts?.filter((chart) => !isSameChart(chart));
             default:
               return tmpCharts;
           }
