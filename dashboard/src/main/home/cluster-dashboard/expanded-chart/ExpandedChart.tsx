--- conflicted
+++ resolved
@@ -668,107 +668,6 @@
 
   return (
     <>
-<<<<<<< HEAD
-      <StyledExpandedChart>
-        <HeaderWrapper>
-          <BackButton onClick={props.closeChart}>
-            <BackButtonImg src={backArrow} />
-          </BackButton>
-          <TitleSection
-            icon={currentChart.chart.metadata.icon}
-            iconWidth="33px"
-          >
-            {currentChart.name}
-            <DeploymentType currentChart={currentChart} />
-            <TagWrapper>
-              Namespace <NamespaceTag>{currentChart.namespace}</NamespaceTag>
-            </TagWrapper>
-          </TitleSection>
-
-          {currentChart.chart.metadata.name != "worker" &&
-            currentChart.chart.metadata.name != "job" &&
-            renderUrl()}
-          <InfoWrapper>
-            <StatusIndicator
-              controllers={controllers}
-              status={currentChart.info.status}
-              margin_left={"0px"}
-            />
-            <LastDeployed>
-              <Dot>•</Dot>Last deployed
-              {" " + getReadableDate(currentChart.info.last_deployed)}
-            </LastDeployed>
-          </InfoWrapper>
-        </HeaderWrapper>
-        {deleting ? (
-          <>
-            <LineBreak />
-            <Placeholder>
-              <TextWrap>
-                <Header>
-                  <Spinner src={loadingSrc} /> Deleting "{currentChart.name}"
-                </Header>
-                You will be automatically redirected after deletion is complete.
-              </TextWrap>
-            </Placeholder>
-          </>
-        ) : (
-          <>
-            <RevisionSection
-              showRevisions={showRevisions}
-              toggleShowRevisions={() => {
-                setShowRevisions(!showRevisions);
-              }}
-              chart={currentChart}
-              refreshChart={() => getChartData(currentChart)}
-              setRevision={setRevision}
-              forceRefreshRevisions={forceRefreshRevisions}
-              refreshRevisionsOff={() => setForceRefreshRevisions(false)}
-              status={chartStatus}
-              shouldUpdate={
-                currentChart.latest_version &&
-                currentChart.latest_version !==
-                  currentChart.chart.metadata.version
-              }
-              latestVersion={currentChart.latest_version}
-              upgradeVersion={handleUpgradeVersion}
-            />
-            {(isPreview || leftTabOptions.length > 0) && (
-              <BodyWrapper>
-                <PorterFormWrapper
-                  formData={currentChart.form}
-                  valuesToOverride={{
-                    namespace: props.namespace,
-                    clusterId: currentCluster.id,
-                    currentChart: {
-                      name: currentChart.name,
-                    },
-                  }}
-                  renderTabContents={renderTabContents}
-                  isReadOnly={
-                    imageIsPlaceholder ||
-                    !isAuthorized("application", "", ["get", "update"])
-                  }
-                  onSubmit={onSubmit}
-                  rightTabOptions={rightTabOptions}
-                  leftTabOptions={leftTabOptions}
-                  color={isPreview ? "#f5cb42" : null}
-                  addendum={
-                    <TabButton
-                      onClick={toggleDevOpsMode}
-                      devOpsMode={devOpsMode}
-                    >
-                      <i className="material-icons">offline_bolt</i> DevOps Mode
-                    </TabButton>
-                  }
-                  saveValuesStatus={saveValuesStatus}
-                />
-              </BodyWrapper>
-            )}
-          </>
-        )}
-      </StyledExpandedChart>
-=======
       {fullScreenLogs ? (
         <StatusSection
           fullscreen={true}
@@ -875,7 +774,6 @@
           )}
         </StyledExpandedChart>
       )}
->>>>>>> 95058df6
     </>
   );
 };
