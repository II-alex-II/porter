import React, { Component, MouseEvent } from "react";
import styled from "styled-components";
import { Context } from "shared/Context";
import _ from "lodash";

import api from "shared/api";
import Logs from "../status/Logs";
import plus from "assets/plus.svg";
import closeRounded from "assets/close-rounded.png";
import KeyValueArray from "components/form-components/KeyValueArray";

type PropsType = {
  job: any;
  handleDelete: () => void;
  deleting: boolean;
  readOnly?: boolean;
  expandJob: any;
};

type StateType = {
  expanded: boolean;
  configIsExpanded: boolean;
  pods: any[];
};

export default class JobResource extends Component<PropsType, StateType> {
  state = {
    expanded: false,
    configIsExpanded: false,
    pods: [] as any[],
  };

  expandJob = (event: MouseEvent) => {
    if (event) {
      event.stopPropagation();
    }

    this.getPods(() => {
      this.setState({ expanded: !this.state.expanded });
    });
  };

  stopJob = (event: MouseEvent) => {
    if (event) {
      event.stopPropagation();
    }

    let { currentCluster, currentProject, setCurrentError } = this.context;

    api
      .stopJob(
        "<token>",
        {},
        {
          id: currentProject.id,
          name: this.props.job.metadata?.name,
          namespace: this.props.job.metadata?.namespace,
          cluster_id: currentCluster.id,
        }
      )
      .then((res) => {})
      .catch((err) => {
        let parsedErr = err?.response?.data?.error;
        if (parsedErr) {
          err = parsedErr;
        }
        setCurrentError(err);
      });
  };

  getPods = (callback: () => void) => {
    let { currentCluster, currentProject, setCurrentError } = this.context;

    api
      .getJobPods(
        "<token>",
        {},
        {
          id: currentProject.id,
          name: this.props.job.metadata?.name,
          cluster_id: currentCluster.id,
          namespace: this.props.job.metadata?.namespace,
        }
      )
      .then((res) => {
        this.setState({ pods: res.data });
        callback();
      })
      .catch((err) => setCurrentError(JSON.stringify(err)));
  };

  readableDate = (s: string) => {
    let ts = new Date(s);
    let date = ts.toLocaleDateString();
    let time = ts.toLocaleTimeString([], {
      hour: "numeric",
      minute: "2-digit",
    });
    return `${time} on ${date}`;
  };

  getCompletedReason = () => {
    let completeCondition: any;

    // get the completed reason from the status
    this.props.job.status?.conditions?.forEach((condition: any, i: number) => {
      if (condition.type == "Complete") {
        completeCondition = condition;
      }
    });

    return (
      completeCondition.reason ||
      `Completed at ${this.readableDate(completeCondition.lastTransitionTime)}`
    );
  };

  getFailedReason = () => {
    let failedCondition: any;

    // get the completed reason from the status
    this.props.job.status?.conditions?.forEach((condition: any, i: number) => {
      if (condition.type == "Failed") {
        failedCondition = condition;
      }
    });

    return failedCondition
      ? `Failed at ${this.readableDate(failedCondition.lastTransitionTime)}`
      : "Failed";
  };

  renderConfigSection = () => {
    let { job } = this.props;
    let commandString = job?.spec?.template?.spec?.containers[0]?.command?.join(
      " "
    );
    let envArray = job?.spec?.template?.spec?.containers[0]?.env;
    let envObject = {} as any;
    envArray &&
      envArray.forEach((env: any, i: number) => {
        const secretName = _.get(env, "valueFrom.secretKeyRef.name");
        envObject[env.name] = secretName
          ? `PORTERSECRET_${secretName}`
          : env.value;
      });

    // Handle no config to show
    if (!commandString && _.isEmpty(envObject)) {
      return;
    }

    if (!this.state.configIsExpanded) {
      return (
        <ExpandConfigBar
          onClick={() => this.setState({ configIsExpanded: true })}
        >
          <img src={plus} />
          Show Job Config
        </ExpandConfigBar>
      );
    } else {
      let tag = job.spec.template.spec.containers[0].image.split(":")[1];
      return (
        <>
          <ExpandConfigBar
            onClick={() => this.setState({ configIsExpanded: false })}
          >
            <img src={closeRounded} />
            Hide Job Config
          </ExpandConfigBar>
          <ConfigSection>
            {commandString ? (
              <>
                Command: <Command>{commandString}</Command>
              </>
            ) : (
              <DarkMatter size="-18px" />
            )}
            <Row>
              Image Tag: <Command>{tag}</Command>
            </Row>
            {!_.isEmpty(envObject) && (
              <>
                <KeyValueArray
                  envLoader={true}
                  values={envObject}
                  label="Environment Variables:"
                  disabled={true}
                />
                <DarkMatter />
              </>
            )}
          </ConfigSection>
        </>
      );
    }
  };

  renderLogsSection = () => {
    if (this.state.expanded) {
      return (
        <>
          {this.renderConfigSection()}
          <JobLogsWrapper>
            <Logs
              selectedPod={this.state.pods[0]}
              podError={!this.state.pods[0] ? "Pod no longer exists." : ""}
              rawText={true}
            />
          </JobLogsWrapper>
        </>
      );
    }

    return;
  };

  getSubtitle = () => {
    if (this.props.job.status?.succeeded >= 1) {
      return this.getCompletedReason();
    }

    if (this.props.job.status?.failed >= 1) {
      return this.getFailedReason();
    }

    return "Running";
  };

  renderStatus = () => {
    if (this.props.deleting) {
      return <Status color="#cc3d42">Deleting</Status>;
    }

    if (this.props.job.status?.succeeded >= 1) {
      return <Status color="#38a88a">Succeeded</Status>;
    }

    if (this.props.job.status?.failed >= 1) {
      return <Status color="#cc3d42">Failed</Status>;
    }

    return <Status color="#ffffff11">Running</Status>;
  };

  renderStopButton = () => {
    if (this.props.readOnly) {
      return null;
    }

    if (!this.props.job.status?.succeeded && !this.props.job.status?.failed) {
      // look for a sidecar container
      if (this.props.job?.spec?.template?.spec?.containers.length == 2) {
        return (
          <i className="material-icons" onClick={this.stopJob}>
            stop
          </i>
        );
      }
    }
  };

  render() {
    let icon =
      "https://user-images.githubusercontent.com/65516095/111258413-4e2c3800-85f3-11eb-8a6a-88e03460f8fe.png";
    let commandString = this.props.job?.spec?.template?.spec?.containers[0]?.command?.join(
      " "
    );

    return (
      <>
        <StyledJob>
          <MainRow onClick={this.expandJob}>
            <Flex>
              <Icon src={icon && icon} />
              <Description>
                <Label>
                  Started at{" "}
                  {this.readableDate(this.props.job.status?.startTime)}
                </Label>
                <Subtitle>{this.getSubtitle()}</Subtitle>
              </Description>
            </Flex>
            <EndWrapper>
              <CommandString>{commandString}</CommandString>
              {this.renderStatus()}
              <MaterialIconTray disabled={false}>
                {this.renderStopButton()}
                {!this.props.readOnly && (
                  <i
                    className="material-icons"
                    onClick={(e) => {
                      e.stopPropagation();
                      this.props.handleDelete();
                    }}
                  >
                    delete
                  </i>
                )}
<<<<<<< HEAD
                <i className="material-icons" onClick={() => this.props.expandJob(this.props.job)}>
=======
                <i
                  className="material-icons"
                  onClick={() => this.props.expandJob(this.props.job)}
                >
>>>>>>> ebb10a71
                  open_in_new
                </i>
              </MaterialIconTray>
            </EndWrapper>
          </MainRow>
          {this.renderLogsSection()}
        </StyledJob>
      </>
    );
  }
}

JobResource.contextType = Context;

const Row = styled.div`
  margin-top: 20px;
`;

const DarkMatter = styled.div<{ size?: string }>`
  width: 100%;
  margin-bottom: ${(props) => props.size || "-13px"};
`;

const Command = styled.span`
  font-family: monospace;
  color: #aaaabb;
  margin-left: 7px;
`;

const ConfigSection = styled.div`
  padding: 20px 30px;
  font-size: 13px;
  font-weight: 500;
`;

const ExpandConfigBar = styled.div`
  display: flex;
  align-items: center;
  padding-left: 28px;
  font-size: 13px;
  height: 40px;
  width: 100%;
  background: #3f465288;
  color: #ffffff;
  user-select: none;
  cursor: pointer;

  > img {
    width: 18px;
    margin-right: 10px;
  }

  :hover {
    background: #3f4652cc;
  }
`;

const CommandString = styled.div`
  white-space: nowrap;
  overflow: hidden;
  text-overflow: ellipsis;
  max-width: 300px;
  color: #ffffff55;
  margin-right: 27px;
  font-family: monospace;
`;

const EndWrapper = styled.div`
  display: flex;
  align-items: center;
`;

const Status = styled.div<{ color: string }>`
  padding: 5px 10px;
  margin-right: 12px;
  background: ${(props) => props.color};
  font-size: 13px;
  border-radius: 3px;
  display: flex;
  align-items: center;
  justify-content: center;
`;

const Icon = styled.img`
  width: 30px;
  margin-right: 18px;
`;

const Flex = styled.div`
  display: flex;
  align-items: center;
  justify-content: center;
`;

const StartedText = styled.div`
  position: relative;
  text-decoration: none;
  padding: 8px;
  font-size: 14px;
  font-family: "Work Sans", sans-serif;
  color: #ffffff;
  width: 80%;
  overflow: hidden;
  white-space: nowrap;
  text-overflow: ellipsis;
`;

const StyledJob = styled.div`
  display: flex;
  flex-direction: column;
  background: #2b2e36;
  margin-bottom: 20px;
  border-radius: 5px;
  overflow: hidden;
  border: 1px solid #ffffff0a;

  :hover {
    border: 1px solid #ffffff3c;
  }
`;

const MainRow = styled.div`
  height: 70px;
  width: 100%;
  display: flex;
  cursor: pointer;
  align-items: center;
  justify-content: space-between;
  padding: 25px;
  padding-right: 18px;
  border-radius: 5px;
`;

const MaterialIconTray = styled.div`
  user-select: none;
  display: flex;
  align-items: center;
  justify-content: space-between;
  > i {
    border-radius: 20px;
    font-size: 18px;
    padding: 5px;
    margin: 0 5px;
    color: #ffffff44;
    :hover {
      background: ${(props: { disabled: boolean }) =>
        props.disabled ? "" : "#ffffff11"};
    }
  }
`;

const Description = styled.div`
  display: flex;
  flex-direction: column;
  margin: 0;
  padding: 0;
`;

const Label = styled.div`
  color: #ffffff;
  font-size: 13px;
  font-weight: 500;
`;

const Subtitle = styled.div`
  color: #aaaabb;
  font-size: 13px;
  display: flex;
  align-items: center;
  padding-top: 5px;
`;

const JobLogsWrapper = styled.div`
  height: 250px;
  width: 100%;
  background-color: black;
  overflow-y: auto;
`;<|MERGE_RESOLUTION|>--- conflicted
+++ resolved
@@ -298,14 +298,10 @@
                     delete
                   </i>
                 )}
-<<<<<<< HEAD
-                <i className="material-icons" onClick={() => this.props.expandJob(this.props.job)}>
-=======
                 <i
                   className="material-icons"
                   onClick={() => this.props.expandJob(this.props.job)}
                 >
->>>>>>> ebb10a71
                   open_in_new
                 </i>
               </MaterialIconTray>
