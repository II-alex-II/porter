--- conflicted
+++ resolved
@@ -119,16 +119,10 @@
             Templates
           </NavButton>
           <NavButton
-<<<<<<< HEAD
-            onClick={() => this.props.setCurrentView('integrations')}
-            selected={this.props.currentView === 'integrations'}
-            //onClick={() => this.context.setCurrentModal('IntegrationsInstructionsModal', {})}
-=======
             selected={this.props.currentView === 'integrations'}
             onClick={() => {
               this.context.setCurrentModal('IntegrationsInstructionsModal', {})
             }}
->>>>>>> cc925c96
           >
             <img src={integrations} />
             Integrations
