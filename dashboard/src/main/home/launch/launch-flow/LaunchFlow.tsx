import React, { useContext, useState } from "react";
import styled from "styled-components";
import _ from "lodash";
import randomWords from "random-words";
import { RouteComponentProps, withRouter } from "react-router";

import api from "shared/api";
import { Context } from "shared/Context";
import { getQueryParam, getQueryParams, pushFiltered } from "shared/routing";

import { hardcodedNames } from "shared/hardcodedNameDict";
import SourcePage from "./SourcePage";
import WorkflowPage from "./WorkflowPage";
import SettingsPage from "./SettingsPage";
import TitleSection from "components/TitleSection";

import {
  ActionConfigType,
  ChartTypeWithExtendedConfig,
  FullActionConfigType,
  PorterTemplate,
  StorageType,
} from "shared/types";

type PropsType = RouteComponentProps & {
  currentTab?: string;
  currentTemplate: PorterTemplate;
  hideLaunchFlow: () => void;
  form: any;
  isCloning: boolean;
  clonedChart: ChartTypeWithExtendedConfig;
};

const defaultActionConfig: ActionConfigType = {
  git_repo: "",
  image_repo_uri: "",
  git_branch: "",
  git_repo_id: 0,
};

const LaunchFlow: React.FC<PropsType> = (props) => {
  const context = useContext(Context);

  const [currentPage, setCurrentPage] = useState(
    props.isCloning ? "settings" : "source"
  );
  const [templateName, setTemplateName] = useState("");
  const [saveValuesStatus, setSaveValuesStatus] = useState("");
  const [sourceType, setSourceType] = useState("");
  const [selectedNamespace, setSelectedNamespace] = useState("default");
  const [valuesToOverride, setValuesToOverride] = useState({});

  const [imageUrl, setImageUrl] = useState("");
  const [imageTag, setImageTag] = useState("");

  const [actionConfig, setActionConfig] = useState<ActionConfigType>({
    ...defaultActionConfig,
  });
  const [procfileProcess, setProcfileProcess] = useState("");
  const [branch, setBranch] = useState("");
  const [repoType, setRepoType] = useState("");
  const [dockerfilePath, setDockerfilePath] = useState(null);
  const [procfilePath, setProcfilePath] = useState(null);
  const [folderPath, setFolderPath] = useState(null);
  const [selectedRegistry, setSelectedRegistry] = useState(null);
  const [shouldCreateWorkflow, setShouldCreateWorkflow] = useState(true);

  const generateRandomName = () => {
    const randomTemplateName = randomWords({ exactly: 3, join: "-" });
    return randomTemplateName;
  };

  const getFullActionConfig = (): FullActionConfigType => {
    let imageRepoUri = `${selectedRegistry?.url}/${templateName}-${selectedNamespace}`;

    // DockerHub registry integration is per repo
    if (selectedRegistry?.service === "dockerhub") {
      imageRepoUri = selectedRegistry?.url;
    }

    return {
      git_repo: actionConfig.git_repo,
      git_branch: branch,
      registry_id: selectedRegistry?.id,
      dockerfile_path: dockerfilePath,
      folder_path: folderPath,
      image_repo_uri: imageRepoUri,
      git_repo_id: actionConfig.git_repo_id,
      should_create_workflow: shouldCreateWorkflow,
    };
  };

  const handleSubmitAddon = (wildcard?: any) => {
    let { currentCluster, currentProject, setCurrentError } = context;
    setSaveValuesStatus("loading");

    const name = templateName || generateRandomName();

    let values = {};
    for (let key in wildcard) {
      _.set(values, key, wildcard[key]);
    }

    api
      .deployAddon(
        "<token>",
        {
          template_name: props.currentTemplate.name,
          template_version: props.currentTemplate?.currentVersion || "latest",
          values: values,
          name,
        },
        {
          id: currentProject.id,
          cluster_id: currentCluster.id,
          namespace: selectedNamespace,
          repo_url: process.env.ADDON_CHART_REPO_URL,
        }
      )
      .then((_) => {
        // props.setCurrentView('cluster-dashboard');
        setSaveValuesStatus("successful");
        // redirect to dashboard
        let dst =
          props.currentTemplate.name === "job" ? "/jobs" : "/applications";
        setTimeout(() => {
          pushFiltered(props, dst, ["project_id"], {
            cluster: currentCluster.name,
          });
        }, 500);
        window.analytics.track("Deployed Add-on", {
          name: props.currentTemplate.name,
          namespace: selectedNamespace,
          values: values,
        });
      })
      .catch((err) => {
        let parsedErr =
          err?.response?.data?.error;

        err = parsedErr || err.message || JSON.stringify(err);

        setSaveValuesStatus(err);

        setCurrentError(err);
        window.analytics.track("Failed to Deploy Add-on", {
          name: props.currentTemplate.name,
          namespace: selectedNamespace,
          values: values,
          error: err,
        });
      });
  };

  const handleSubmit = async (rawValues: any) => {
    let { currentCluster, currentProject, setCurrentError } = context;
    setSaveValuesStatus("loading");

    // Convert dotted keys to nested objects
    let values: any = {};
    for (let key in rawValues) {
      _.set(values, key, rawValues[key]);
    }

    let url = imageUrl;
    let tag = imageTag;

    if (props.isCloning) {
      url = props.clonedChart.config.image.repository;
      tag = props.clonedChart.config.image.tag;
    }

    if (url.includes(":")) {
      let splits = url.split(":");
      url = splits[0];
      tag = splits[1];
    } else if (!tag) {
      tag = "latest";
    }

    if (sourceType === "repo") {
      if (props.currentTemplate?.name == "job") {
        url = "public.ecr.aws/o1j4x7p4/hello-porter-job";
        tag = "latest";
      } else {
        url = "public.ecr.aws/o1j4x7p4/hello-porter";
        tag = "latest";
      }
    }

    let provider;
    switch (currentCluster.service) {
      case "eks":
        provider = "aws";
        break;
      case "gke":
        provider = "gcp";
        break;
      case "doks":
        provider = "digitalocean";
        break;
      default:
        provider = "";
    }

    // don't overwrite for templates that already have a source (i.e. non-Docker templates)
    if (url && tag) {
      _.set(values, "image.repository", url);
      _.set(values, "image.tag", tag);
    }

    _.set(values, "ingress.provider", provider);

    // pause jobs automatically
    if (props.currentTemplate?.name == "job") {
      _.set(values, "paused", true);
    }

    var external_domain: string;

    const release_name = templateName || generateRandomName();
    // check if template is docker and create external domain if necessary
    if (props.currentTemplate.name == "web") {
      if (values?.ingress?.enabled && !values?.ingress?.custom_domain) {
        external_domain = await new Promise((resolve, reject) => {
          api
            .createSubdomain(
              "<token>",
              {},
              {
                id: currentProject.id,
                cluster_id: currentCluster.id,
                release_name,
                namespace: selectedNamespace,
              }
            )
            .then((res) => {
              resolve(res?.data?.external_url);
            })
            .catch((err) => {
              let parsedErr =
                err?.response?.data?.error;
              err = parsedErr || err.message || JSON.stringify(err);
              setSaveValuesStatus(`Could not create subdomain: ${err}`);

              setCurrentError(err);
            });
        });

        values.ingress.porter_hosts = [external_domain];
      }
    }

    let githubActionConfig: FullActionConfigType = null;
    if (sourceType === "repo") {
      if (props.isCloning) {
        githubActionConfig = props.clonedChart?.git_action_config;
      } else {
        githubActionConfig = getFullActionConfig();
      }
    }

    api
      .deployTemplate(
        "<token>",
        {
          image_url: url,
          values: values,
          template_name: props.currentTemplate.name.toLowerCase().trim(),
          template_version: props.currentTemplate?.currentVersion || "latest",
          name: release_name,
          github_action_config: githubActionConfig,
        },
        {
          id: currentProject.id,
          cluster_id: currentCluster.id,
          namespace: selectedNamespace,
          repo_url: process.env.APPLICATION_CHART_REPO_URL,
        }
      )
      .then((res: any) => {
        // props.setCurrentView('cluster-dashboard');
        setSaveValuesStatus("successful");
        // redirect to dashboard with namespace
        setTimeout(() => {
          let dst =
            props.currentTemplate.name === "job" ? "/jobs" : "/applications";
          pushFiltered(props, dst, ["project_id"], {
            cluster: currentCluster.name,
          });
        }, 1000);
      })
      .catch((err: any) => {
        let parsedErr =
          err?.response?.data?.error;
        err = parsedErr || err.message || JSON.stringify(err);
        setSaveValuesStatus(`Could not deploy template: ${err}`);
        setCurrentError(err);
      });
  };

  const renderCurrentPage = () => {
    let { form, currentTab } = props;

    if (currentPage === "source" && currentTab === "porter") {
      return (
        <SourcePage
          sourceType={sourceType}
          setSourceType={setSourceType}
          templateName={templateName}
          setPage={setCurrentPage}
          setTemplateName={setTemplateName}
          setValuesToOverride={setValuesToOverride}
          imageUrl={imageUrl}
          setImageUrl={setImageUrl}
          imageTag={imageTag}
          setImageTag={setImageTag}
          actionConfig={actionConfig}
          setActionConfig={setActionConfig}
          branch={branch}
          setBranch={setBranch}
          procfileProcess={procfileProcess}
          setProcfileProcess={setProcfileProcess}
          repoType={repoType}
          setRepoType={setRepoType}
          dockerfilePath={dockerfilePath}
          setDockerfilePath={setDockerfilePath}
          folderPath={folderPath}
          setFolderPath={setFolderPath}
          procfilePath={procfilePath}
          setProcfilePath={setProcfilePath}
          selectedRegistry={selectedRegistry}
          setSelectedRegistry={setSelectedRegistry}
        />
      );
    }

    if (!templateName && !props.isCloning && currentTab === "porter") {
      const newTemplateName = generateRandomName();
      setTemplateName(newTemplateName);
    }

<<<<<<< HEAD
    // if (currentPage === "workflow" && currentTab === "porter") {
    //   return (
    //     <WorkflowPage
    //       name={templateName}
    //       namespace={"default"}
    //       fullActionConfig={fullActionConfig}
    //       setPage={setCurrentPage}
    //     />
    //   );
    // }

    const fullActionConfig = getFullActionConfig();
=======
    if (currentPage === "workflow" && currentTab === "porter") {
      const fullActionConfig = getFullActionConfig();
      return (
        <WorkflowPage
          name={templateName}
          namespace={selectedNamespace}
          fullActionConfig={fullActionConfig}
          shouldCreateWorkflow={shouldCreateWorkflow}
          setShouldCreateWorkflow={setShouldCreateWorkflow}
          setPage={setCurrentPage}
        />
      );
    }

>>>>>>> 59071eea
    // Display main (non-source) settings page
    return (
      <SettingsPage
        isCloning={props.isCloning}
        onSubmit={currentTab === "porter" ? handleSubmit : handleSubmitAddon}
        saveValuesStatus={saveValuesStatus}
        selectedNamespace={selectedNamespace}
        setSelectedNamespace={setSelectedNamespace}
        templateName={templateName}
        setTemplateName={setTemplateName}
        hasSource={currentTab === "porter"}
        sourceType={sourceType}
        setPage={setCurrentPage}
        form={form}
        valuesToOverride={valuesToOverride}
        clearValuesToOverride={() => setValuesToOverride(null)}
        fullActionConfig={fullActionConfig}
      />
    );
  };

  const renderIcon = () => {
    let icon = props.currentTemplate?.icon;
    if (icon) {
      return <Icon src={icon} />;
    }

    return (
      <Polymer>
        <i className="material-icons">layers</i>
      </Polymer>
    );
  };

  let { currentTab } = props;
  let currentTemplateName = props.currentTemplate.name;
  if (hardcodedNames[currentTemplateName]) {
    currentTemplateName = hardcodedNames[currentTemplateName];
  }

  return (
    <StyledLaunchFlow disableMarginTop={props.isCloning}>
      <TitleSection handleNavBack={props.hideLaunchFlow}>
        {renderIcon()}
        {!props.isCloning
          ? `New ${currentTemplateName} ${
              currentTab !== "porter" ? "Instance" : ""
            }`
          : `Cloning ${currentTemplateName} deployment: ${props.clonedChart.name}`}
      </TitleSection>
      {renderCurrentPage()}
      <Br />
    </StyledLaunchFlow>
  );
};

export default withRouter(LaunchFlow);

const Br = styled.div`
  width: 100%;
  height: 120px;
`;

const Icon = styled.img`
  width: 40px;
  margin-right: 14px;

  opacity: 0;
  animation: floatIn 0.5s 0.2s;
  animation-fill-mode: forwards;
  @keyframes floatIn {
    from {
      opacity: 0;
      transform: translateY(10px);
    }
    to {
      opacity: 1;
      transform: translateY(0px);
    }
  }
`;

const Polymer = styled.div`
  margin-bottom: -3px;

  > i {
    color: ${(props) => props.theme.containerIcon};
    font-size: 24px;
    margin-left: 12px;
    margin-right: 3px;
  }
`;

const StyledLaunchFlow = styled.div`
  width: calc(90% - 130px);
  min-width: 300px;
  margin-top: ${(props: { disableMarginTop: boolean }) =>
    props.disableMarginTop ? "inherit" : "calc(50vh - 380px)"};
`;<|MERGE_RESOLUTION|>--- conflicted
+++ resolved
@@ -135,8 +135,7 @@
         });
       })
       .catch((err) => {
-        let parsedErr =
-          err?.response?.data?.error;
+        let parsedErr = err?.response?.data?.error;
 
         err = parsedErr || err.message || JSON.stringify(err);
 
@@ -238,8 +237,7 @@
               resolve(res?.data?.external_url);
             })
             .catch((err) => {
-              let parsedErr =
-                err?.response?.data?.error;
+              let parsedErr = err?.response?.data?.error;
               err = parsedErr || err.message || JSON.stringify(err);
               setSaveValuesStatus(`Could not create subdomain: ${err}`);
 
@@ -291,8 +289,7 @@
         }, 1000);
       })
       .catch((err: any) => {
-        let parsedErr =
-          err?.response?.data?.error;
+        let parsedErr = err?.response?.data?.error;
         err = parsedErr || err.message || JSON.stringify(err);
         setSaveValuesStatus(`Could not deploy template: ${err}`);
         setCurrentError(err);
@@ -340,35 +337,7 @@
       setTemplateName(newTemplateName);
     }
 
-<<<<<<< HEAD
-    // if (currentPage === "workflow" && currentTab === "porter") {
-    //   return (
-    //     <WorkflowPage
-    //       name={templateName}
-    //       namespace={"default"}
-    //       fullActionConfig={fullActionConfig}
-    //       setPage={setCurrentPage}
-    //     />
-    //   );
-    // }
-
     const fullActionConfig = getFullActionConfig();
-=======
-    if (currentPage === "workflow" && currentTab === "porter") {
-      const fullActionConfig = getFullActionConfig();
-      return (
-        <WorkflowPage
-          name={templateName}
-          namespace={selectedNamespace}
-          fullActionConfig={fullActionConfig}
-          shouldCreateWorkflow={shouldCreateWorkflow}
-          setShouldCreateWorkflow={setShouldCreateWorkflow}
-          setPage={setCurrentPage}
-        />
-      );
-    }
-
->>>>>>> 59071eea
     // Display main (non-source) settings page
     return (
       <SettingsPage
