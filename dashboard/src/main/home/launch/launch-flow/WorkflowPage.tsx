--- conflicted
+++ resolved
@@ -30,14 +30,6 @@
     const { currentCluster, currentProject } = context;
 
     api
-<<<<<<< HEAD
-      .generateGHAWorkflow("<token>", props.fullActionConfig, {
-        name: props.name,
-        namespace: props.namespace,
-        cluster_id: currentCluster.id,
-        project_id: currentProject.id,
-      })
-=======
       .getGHAWorkflowTemplate(
         "<token>",
         {
@@ -50,7 +42,6 @@
           project_id: currentProject.id,
         }
       )
->>>>>>> c2e39ea7
       .then((res) => {
         setWorkflowYAML(res.data);
         setIsLoading(false);
