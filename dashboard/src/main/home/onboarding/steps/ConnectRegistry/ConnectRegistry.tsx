--- conflicted
+++ resolved
@@ -17,10 +17,7 @@
 import Loading from "components/Loading";
 import Registry from "./components/Registry";
 import { connectRegistryTracks } from "shared/anayltics";
-<<<<<<< HEAD
-=======
 import DocsHelper from "components/DocsHelper";
->>>>>>> ebb10a71
 
 const ConnectRegistry: React.FC<{}> = ({}) => {
   const snap = useSnapshot(OFState);
