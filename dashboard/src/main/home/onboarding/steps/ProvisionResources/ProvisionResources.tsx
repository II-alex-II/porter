--- conflicted
+++ resolved
@@ -63,12 +63,6 @@
         applications.
       </Helper>
 
-<<<<<<< HEAD
-      {/* <ProvisionerStatus /> */}
-
-      
-=======
->>>>>>> 691b94a9
       {provider ? (
         provider !== "external" ? (
           <FormFlowWrapper
@@ -92,10 +86,6 @@
           />
         </>
       )}
-<<<<<<< HEAD
-     
-=======
->>>>>>> 691b94a9
     </div>
   );
 };
