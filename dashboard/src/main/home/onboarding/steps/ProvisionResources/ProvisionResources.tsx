import Helper from "components/form-components/Helper";
import SaveButton from "components/SaveButton";
import TitleSection from "components/TitleSection";
import React from "react";
import { useParams } from "react-router";
import styled from "styled-components";
import ProviderSelector, {
  provisionerOptions,
  provisionerOptionsWithExternal,
} from "../../components/ProviderSelector";

import FormFlowWrapper from "./forms/FormFlow";
import ConnectExternalCluster from "./forms/_ConnectExternalCluster";
import { SupportedProviders } from "../../types";
import backArrow from "assets/back_arrow.png";
import { SharedStatus } from "./forms/SharedStatus";

type Props = {
  provider: SupportedProviders | "external";
  enable_go_back: boolean;
  project: {
    id: number;
    name: string;
  };
  shouldProvisionRegistry: boolean;
  onSelectProvider: (provider: SupportedProviders | "external") => void;
  onSaveCredentials: (credentials: any) => void;
  onSaveSettings: (settings: any) => void;
  onSuccess: () => void;
  onSkip: () => void;
  goBack: () => void;
};

const ProvisionResources: React.FC<Props> = ({
  provider,
  project,
  shouldProvisionRegistry,
  onSelectProvider,
  onSaveCredentials,
  onSaveSettings,
  onSuccess,

  enable_go_back,
  goBack,
}) => {
  const { step } = useParams<{ step: any }>();

  const Content = () => {
    switch (step) {
      case "credentials":
      case "settings":
        return (
          <FormFlowWrapper
            provider={provider}
            currentStep={step}
            onSaveCredentials={onSaveCredentials}
            onSaveSettings={onSaveSettings}
            project={project}
            goBack={goBack}
          />
        );
      case "status":
        return (
          <SharedStatus
            project_id={project?.id}
            filter={[]}
            nextFormStep={onSuccess}
<<<<<<< HEAD
=======
            goBack={goBack}
>>>>>>> 6d048797
          />
        );
      case "connect_own_cluster":
        return (
          <ConnectExternalCluster
            nextStep={onSuccess}
            project={project}
            goBack={goBack}
          />
        );
      default:
        return (
          <ProviderSelector
            selectProvider={(provider) => {
              onSelectProvider(provider);
            }}
            options={
              shouldProvisionRegistry
                ? provisionerOptions
                : provisionerOptionsWithExternal
            }
          />
        );
    }
  };

  return (
    <div>
      {enable_go_back && (
        <BackButton
          onClick={() => {
            goBack();
          }}
        >
          <BackButtonImg src={backArrow} />
        </BackButton>
      )}
      <TitleSection>Getting Started</TitleSection>
      <Subtitle>Step 3 of 3 - Provision resources</Subtitle>
      <Helper>
        Porter automatically creates a cluster and registry in your cloud to run
        applications.
      </Helper>
      {Content()}
    </div>
  );
};

export default ProvisionResources;

const Subtitle = styled.div`
  font-size: 16px;
  font-weight: 500;
  margin-top: 16px;
`;

const NextStep = styled(SaveButton)`
  margin-top: 24px;
`;

const BackButton = styled.div`
  margin-bottom: 24px;
  display: flex;
  width: 36px;
  cursor: pointer;
  height: 36px;
  align-items: center;
  justify-content: center;
  border: 1px solid #ffffff55;
  border-radius: 100px;
  background: #ffffff11;

  :hover {
    background: #ffffff22;
    > img {
      opacity: 1;
    }
  }
`;

const BackButtonImg = styled.img`
  width: 16px;
  opacity: 0.75;
`;<|MERGE_RESOLUTION|>--- conflicted
+++ resolved
@@ -65,10 +65,7 @@
             project_id={project?.id}
             filter={[]}
             nextFormStep={onSuccess}
-<<<<<<< HEAD
-=======
             goBack={goBack}
->>>>>>> 6d048797
           />
         );
       case "connect_own_cluster":
