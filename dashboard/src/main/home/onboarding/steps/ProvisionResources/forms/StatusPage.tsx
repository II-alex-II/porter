--- conflicted
+++ resolved
@@ -481,15 +481,6 @@
     b.id < a.id ? -1 : b.id > a.id ? 1 : 0
   );
 
-<<<<<<< HEAD
-  return (
-    <ProvisionerStatus
-      modules={sortedModules}
-      onRetry={handleRetryInfra}
-      onDelete={handleDeleteInfra}
-    />
-  );
-=======
   if (isLoading) {
     return (
       <Placeholder>
@@ -508,7 +499,6 @@
   }
 
   return <ProvisionerStatus modules={sortedModules} />;
->>>>>>> 4b7c0066
 };
 
 type TFModulesState = {
