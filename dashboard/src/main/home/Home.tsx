import React, { Component } from 'react';
import posthog from 'posthog-js';
import styled from 'styled-components';
import ReactModal from 'react-modal';

import { Context } from '../../shared/Context';
import api from '../../shared/api';
import { ClusterType, ProjectType } from '../../shared/types';
import { includesCompletedInfraSet } from '../../shared/common';

import Sidebar from './sidebar/Sidebar';
import Dashboard from './dashboard/Dashboard';
import ClusterDashboard from './cluster-dashboard/ClusterDashboard';
import Loading from '../../components/Loading';
import Templates from './templates/Templates';
import Integrations from "./integrations/Integrations";
import UpdateClusterModal from './modals/UpdateClusterModal';
import ClusterInstructionsModal from './modals/ClusterInstructionsModal';
import IntegrationsModal from './modals/IntegrationsModal';
import IntegrationsInstructionsModal from './modals/IntegrationsInstructionsModal';
import NewProject from './new-project/NewProject';
import Navbar from './navbar/Navbar';
<<<<<<< HEAD
import ProvisionerStatus from './provisioner/ProvisionerStatus';
import ProjectSettings from './project-settings/ProjectSettings';
import ConfirmOverlay from '../../components/ConfirmOverlay';
=======
import Provisioner from './new-project/Provisioner';
import posthog from 'posthog-js';
import * as FullStory from '@fullstory/browser';
>>>>>>> fe3ab8c4

type PropsType = {
  logOut: () => void,
  currentProject: ProjectType,
  currentCluster: ClusterType,
};

type StateType = {
  forceSidebar: boolean,
  showWelcome: boolean,
  currentView: string,
  forceRefreshClusters: boolean, // For updating ClusterSection from modal on deletion

  // Track last project id for refreshing clusters on project change
  prevProjectId: number | null,
  sidebarReady: boolean, // Fixes error where ~1/3 times reloading to provisioner fails
};

// TODO: Handle cluster connected but with some failed infras (no successful set)
export default class Home extends Component<PropsType, StateType> {
  state = {
    forceSidebar: true,
    showWelcome: false,
    currentView: 'dashboard',
    prevProjectId: null as number | null,
    forceRefreshClusters: false,
    sidebarReady: false,
  }

  initializeView = () => {
    let { currentCluster } = this.context;
    let { currentProject } = this.props;
    // Check if current project is provisioning
    api.getInfra('<token>', {}, { project_id: currentProject.id }, (err: any, res: any) => {
      if (err) {
        console.log(err);
        return;
      }
      console.log(currentCluster);
      if (!currentCluster && !includesCompletedInfraSet(res.data)) {
        this.setState({ currentView: 'provisioner', sidebarReady: true, });
      } else {
        this.setState({ currentView: 'dashboard', sidebarReady: true });
      }
    });
  }

  getProjects = () => {
    let { user, setProjects } = this.context;
    let { currentProject } = this.props;
    api.getProjects('<token>', {}, { id: user.userId }, (err: any, res: any) => {
      if (err) {
        console.log(err);
      } else if (res.data) {
        if (res.data.length === 0) {
          this.setState({ currentView: 'new-project', sidebarReady: true, });
        } else if (res.data.length > 0 && !currentProject) {
          setProjects(res.data);
          this.context.setCurrentProject(res.data[0]);

          this.initializeView();
        }
      }
    });
  }

  componentDidMount() {
<<<<<<< HEAD
    let { user } = this.context;
    window.location.href.indexOf('127.0.0.1') === -1 && posthog.init(process.env.POSTHOG_API_KEY, {
      api_host: process.env.POSTHOG_HOST,
      loaded: function(posthog: any) { posthog.identify(user.email) }
    })

=======
    console.log('newest release')
    let { user } = this.context;
    window.location.href.indexOf('127.0.0.1') === -1 && posthog.init(process.env.POSTHOG_API_KEY, {
      api_host: process.env.POSTHOG_HOST,
      loaded: function(posthog) { posthog.identify(user.email) }
    })

    FullStory.identify(user.email)

>>>>>>> fe3ab8c4
    this.getProjects();
  }

  componentDidUpdate(prevProps: PropsType) {
    if (
      prevProps.currentProject !== this.props.currentProject
      || prevProps.currentCluster !== this.props.currentCluster
    ) {
      this.initializeView();
    }
  }

  // TODO: move into ClusterDashboard
  renderDashboard = () => {
    let { currentCluster, setCurrentModal } = this.context;
    if (this.state.showWelcome || currentCluster && !currentCluster.name) {
      return (
        <DashboardWrapper>
          <Placeholder>
            <Bold>Porter - Getting Started</Bold><br /><br />
            1. Navigate to <A onClick={() => setCurrentModal('ClusterConfigModal')}>+ Add a Cluster</A> and provide a kubeconfig. *<br /><br />
            2. Choose which contexts you would like to use from the <A onClick={() => {
              setCurrentModal('ClusterConfigModal', { currentTab: 'select' });
            }}>Select Clusters</A> tab.<br /><br />
            3. For additional information, please refer to our <A>docs</A>.<br /><br /><br />

            * Make sure all fields are explicitly declared (e.g., certs and keys).
          </Placeholder>
        </DashboardWrapper>
      );
    } else if (!currentCluster) {
      return <Loading />
    }

    return (
      <DashboardWrapper>
        <ClusterDashboard
          currentCluster={currentCluster}
          setSidebar={(x: boolean) => this.setState({ forceSidebar: x })}
          setCurrentView={(x: string) => this.setState({ currentView: x })}
        />
      </DashboardWrapper>
    );
  }

  renderContents = () => {
    let { currentView } = this.state;
    if (currentView === 'cluster-dashboard') {
      return this.renderDashboard();
    } else if (currentView === 'dashboard') {
      return (
        <DashboardWrapper>
          <Dashboard 
            setCurrentView={(x: string) => this.setState({ currentView: x })}
            projectId={this.context.currentProject?.id}
          />
        </DashboardWrapper>
      );
    } else if (currentView === 'integrations') {
      return <Integrations />;
    } else if (currentView === 'new-project') {
      return (
        <NewProject setCurrentView={(x: string, data: any ) => this.setState({ currentView: x })} />
      );
    } else if (currentView === 'provisioner') {
      return (
        <ProvisionerStatus
          setCurrentView={(x: string) => this.setState({ currentView: x })}
        />
      );
    } else if (currentView === 'project-settings') {
      return (
        <ProjectSettings  setCurrentView={(x: string) => this.setState({ currentView: x })} />
      )
    }

    return (
      <Templates
        setCurrentView={(x: string) => this.setState({ currentView: x })}
      />
    );
  }

  setCurrentView = (x: string) => {
    if (x === 'dashboard') {
      this.initializeView();
    } else {
      this.setState({ currentView: x });
    }
  }

  renderSidebar = () => {
    if (this.context.projects.length > 0) {

      // Force sidebar closed on first provision
      if (this.state.currentView === 'provisioner' && this.state.forceSidebar) {
        this.setState({ forceSidebar: false });
      } else {
        return (
          <Sidebar
            forceSidebar={this.state.forceSidebar}
            setWelcome={(x: boolean) => this.setState({ showWelcome: x })}
            setCurrentView={this.setCurrentView}
            currentView={this.state.currentView}
            forceRefreshClusters={this.state.forceRefreshClusters}
            setRefreshClusters={(x: boolean) => this.setState({ forceRefreshClusters: x })}
          />
        );
      }
    }
  }

  projectOverlayCall = () => {
    let { user, setProjects } = this.context;
    api.getProjects('<token>', {}, { id: user.userId }, (err: any, res: any) => {
      if (err) {
        console.log(err)
      } else if (res.data) {
        setProjects(res.data);
        if (res.data.length > 0) {
          this.context.setCurrentProject(res.data[0]);
        } else {
          this.context.currentModalData.setCurrentView('new-project');
        }
        this.context.setCurrentModal(null, null);
      }
    });
  }

  handleDelete = () => {
    let { setCurrentModal, currentProject } = this.context;
    api.deleteProject('<token>', {}, { id: currentProject.id }, (err: any, res: any) => {
      if (err) {
        // console.log(err)
      } else {
        this.projectOverlayCall();
      }
    });

    // Loop through and delete infra of all clusters we've provisioned
    api.getClusters('<token>', {}, { id: currentProject.id }, (err: any, res: any) => {
      if (err) {
        console.log(err);
      } else {
        res.data.forEach((cluster: ClusterType) => {

          // Handle destroying infra we've provisioned
          if (cluster.infra_id) {
            console.log('destroying provisioned infra...', cluster.infra_id);
            api.destroyCluster('<token>', { eks_name: cluster.name }, { 
              project_id: currentProject.id,
              infra_id: cluster.infra_id,
            }, (err: any, res: any) => {
              if (err) {
                console.log(err)
              } else {
                console.log('destroyed provisioned infra:', cluster.infra_id);
              }
            });
          }
        });
      }
    });
    setCurrentModal(null, null)
    this.setState({ currentView: 'dashboard' });
  }

  render() {
    let { currentModal, setCurrentModal, currentProject } = this.context;
    return (
      <StyledHome>
        <ReactModal
          isOpen={currentModal === 'ClusterInstructionsModal'}
          onRequestClose={() => setCurrentModal(null, null)}
          style={TallModalStyles}
          ariaHideApp={false}
        >
          <ClusterInstructionsModal />
        </ReactModal>
        <ReactModal
          isOpen={currentModal === 'UpdateClusterModal'}
          onRequestClose={() => setCurrentModal(null, null)}
          style={ProjectModalStyles}
          ariaHideApp={false}
        >
          <UpdateClusterModal 
            setRefreshClusters={(x: boolean) => this.setState({ forceRefreshClusters: x })} 
          />
        </ReactModal>
        <ReactModal
          isOpen={currentModal === 'IntegrationsModal'}
          onRequestClose={() => setCurrentModal(null, null)}
          style={SmallModalStyles}
          ariaHideApp={false}
        >
          <IntegrationsModal />
        </ReactModal>
        <ReactModal
          isOpen={currentModal === 'IntegrationsInstructionsModal'}
          onRequestClose={() => setCurrentModal(null, null)}
          style={TallModalStyles}
          ariaHideApp={false}
        >
          <IntegrationsInstructionsModal />
        </ReactModal>

        {this.renderSidebar()}

        <ViewWrapper>
          <Navbar
            logOut={this.props.logOut}
            currentView={this.state.currentView} // For form feedback
          />
          {this.renderContents()}
        </ViewWrapper>

        <ConfirmOverlay
          show={currentModal === 'UpdateProjectModal'}
          message={(currentProject) ? `Are you sure you want to delete ${currentProject.name}?` : ''}
          onYes={this.handleDelete}
          onNo={() => setCurrentModal(null, null)}
        />
      </StyledHome>
    );
  }
}

Home.contextType = Context;

const SmallModalStyles = {
  overlay: {
    backgroundColor: 'rgba(0,0,0,0.6)',
    zIndex: 2,
  },
  content: {
    borderRadius: '7px',
    border: 0,
    width: '760px',
    maxWidth: '80vw',
    margin: '0 auto',
    height: '425px',
    top: 'calc(50% - 214px)',
    backgroundColor: '#202227',
    animation: 'floatInModal 0.5s 0s',
    overflow: 'visible',
  },
};

const ProjectModalStyles = {
  overlay: {
    backgroundColor: 'rgba(0,0,0,0.6)',
    zIndex: 2,
  },
  content: {
    borderRadius: '7px',
    border: 0,
    width: '565px',
    maxWidth: '80vw',
    margin: '0 auto',
    height: '275px',
    top: 'calc(50% - 160px)',
    backgroundColor: '#202227',
    animation: 'floatInModal 0.5s 0s',
    overflow: 'visible',
  },
};

const TallModalStyles = {
  overlay: {
    backgroundColor: 'rgba(0,0,0,0.6)',
    zIndex: 2,
  },
  content: {
    borderRadius: '7px',
    border: 0,
    width: '760px',
    maxWidth: '80vw',
    margin: '0 auto',
    height: '650px',
    top: 'calc(50% - 325px)',
    backgroundColor: '#202227',
    animation: 'floatInModal 0.5s 0s',
    overflow: 'visible',
  },
};

const ViewWrapper = styled.div`
  height: 100%;
  width: 100vw;
  padding-top: 30px;
  overflow-y: auto;
  display: flex;
  flex: 1;
  justify-content: center;
  background: #202227;
  position: relative;
`;

const DashboardWrapper = styled.div`
  width: 80%;
  padding-top: 50px;
  min-width: 300px;
  padding-bottom: 120px;
`;

const A = styled.a`
  color: #ffffff;
  text-decoration: underline;
  cursor: ${(props: { disabled?: boolean }) => props.disabled ? 'not-allowed' : 'pointer'};
`;

const Placeholder = styled.div`
  font-family: "Work Sans", sans-serif;
  color: #6f6f6f;
  font-size: 16px;
  margin-left: 20px;
  margin-top: 24vh;
  user-select: none;
`;

const Bold = styled.div`
  font-weight: bold;
  font-size: 20px;
`;

const StyledHome = styled.div`
  width: 100vw;
  height: 100vh;
  position: fixed;
  top: 0;
  left: 0;
  margin: 0;
  user-select: none;
  display: flex;
  justify-content: center;

  @keyframes floatInModal {
    from {
      opacity: 0; transform: translateY(30px);
    }
    to {
      opacity: 1; transform: translateY(0px);
    }
  }
`;<|MERGE_RESOLUTION|>--- conflicted
+++ resolved
@@ -2,6 +2,7 @@
 import posthog from 'posthog-js';
 import styled from 'styled-components';
 import ReactModal from 'react-modal';
+import * as FullStory from '@fullstory/browser';
 
 import { Context } from '../../shared/Context';
 import api from '../../shared/api';
@@ -20,15 +21,9 @@
 import IntegrationsInstructionsModal from './modals/IntegrationsInstructionsModal';
 import NewProject from './new-project/NewProject';
 import Navbar from './navbar/Navbar';
-<<<<<<< HEAD
 import ProvisionerStatus from './provisioner/ProvisionerStatus';
 import ProjectSettings from './project-settings/ProjectSettings';
 import ConfirmOverlay from '../../components/ConfirmOverlay';
-=======
-import Provisioner from './new-project/Provisioner';
-import posthog from 'posthog-js';
-import * as FullStory from '@fullstory/browser';
->>>>>>> fe3ab8c4
 
 type PropsType = {
   logOut: () => void,
@@ -96,14 +91,6 @@
   }
 
   componentDidMount() {
-<<<<<<< HEAD
-    let { user } = this.context;
-    window.location.href.indexOf('127.0.0.1') === -1 && posthog.init(process.env.POSTHOG_API_KEY, {
-      api_host: process.env.POSTHOG_HOST,
-      loaded: function(posthog: any) { posthog.identify(user.email) }
-    })
-
-=======
     console.log('newest release')
     let { user } = this.context;
     window.location.href.indexOf('127.0.0.1') === -1 && posthog.init(process.env.POSTHOG_API_KEY, {
@@ -112,8 +99,6 @@
     })
 
     FullStory.identify(user.email)
-
->>>>>>> fe3ab8c4
     this.getProjects();
   }
 
