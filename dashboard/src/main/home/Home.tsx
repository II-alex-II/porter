import React, { Component } from 'react';
import posthog from 'posthog-js';
import styled from 'styled-components';
import ReactModal from 'react-modal';

import { Context } from '../../shared/Context';
import api from '../../shared/api';
<<<<<<< HEAD
import { ClusterType, ProjectType } from '../../shared/types';
import { includesCompletedInfraSet } from '../../shared/common';
=======
import { InfraType, ClusterType } from '../../shared/types';
>>>>>>> d0b6ffaf

import Sidebar from './sidebar/Sidebar';
import Dashboard from './dashboard/Dashboard';
import ClusterDashboard from './cluster-dashboard/ClusterDashboard';
import Loading from '../../components/Loading';
import Templates from './templates/Templates';
import Integrations from "./integrations/Integrations";
import UpdateClusterModal from './modals/UpdateClusterModal';
import ClusterInstructionsModal from './modals/ClusterInstructionsModal';
import IntegrationsModal from './modals/IntegrationsModal';
import IntegrationsInstructionsModal from './modals/IntegrationsInstructionsModal';
import NewProject from './new-project/NewProject';
import Navbar from './navbar/Navbar';
<<<<<<< HEAD
import ProvisionerStatus from './provisioner/ProvisionerStatus';
import ProjectSettings from './project-settings/ProjectSettings';
=======
import Provisioner from './new-project/Provisioner';
import ProjectSettings from './project-settings/ProjectSettings';
import posthog from 'posthog-js';
import ConfirmOverlay from '../../components/ConfirmOverlay';
>>>>>>> d0b6ffaf

type PropsType = {
  logOut: () => void,
  currentProject: ProjectType,
  currentCluster: ClusterType,
};

type StateType = {
  forceSidebar: boolean,
  showWelcome: boolean,
  currentView: string,
  forceRefreshClusters: boolean, // For updating ClusterSection from modal on deletion

  // Track last project id for refreshing clusters on project change
  prevProjectId: number | null,
  sidebarReady: boolean, // Fixes error where ~1/3 times reloading to provisioner fails
};

// TODO: Handle cluster connected but with some failed infras (no successful set)
export default class Home extends Component<PropsType, StateType> {
  state = {
    forceSidebar: true,
    showWelcome: false,
    currentView: 'dashboard',
    prevProjectId: null as number | null,
    forceRefreshClusters: false,
    sidebarReady: false,
  }

  initializeView = () => {
    let { currentCluster } = this.context;
    let { currentProject } = this.props;
    // Check if current project is provisioning
    api.getInfra('<token>', {}, { project_id: currentProject.id }, (err: any, res: any) => {
      if (err) {
        console.log(err);
        return;
      }
      console.log(currentCluster);
      if (!currentCluster && !includesCompletedInfraSet(res.data)) {
        this.setState({ currentView: 'provisioner', sidebarReady: true, });
      } else {
        this.setState({ currentView: 'dashboard', sidebarReady: true });
      }
    });
  }

  getProjects = () => {
    let { user, setProjects } = this.context;
    let { currentProject } = this.props;
    api.getProjects('<token>', {}, { id: user.userId }, (err: any, res: any) => {
      if (err) {
        console.log(err);
      } else if (res.data) {
        if (res.data.length === 0) {
          this.setState({ currentView: 'new-project', sidebarReady: true, });
        } else if (res.data.length > 0 && !currentProject) {
          setProjects(res.data);
          this.context.setCurrentProject(res.data[0]);

          this.initializeView();
        }
      }
    });
  }

  componentDidMount() {
    let { user } = this.context;
    window.location.href.indexOf('127.0.0.1') === -1 && posthog.init(process.env.POSTHOG_API_KEY, {
      api_host: process.env.POSTHOG_HOST,
<<<<<<< HEAD
      loaded: function(posthog: any) { posthog.identify(user.email) }
=======
      loaded: function(posthog) { posthog.identify(user.email) }
>>>>>>> d0b6ffaf
    })

    this.getProjects();
  }

  componentDidUpdate(prevProps: PropsType) {
    if (
      prevProps.currentProject !== this.props.currentProject
      || prevProps.currentCluster !== this.props.currentCluster
    ) {
      this.initializeView();
    }
  }

  // TODO: move into ClusterDashboard
  renderDashboard = () => {
    let { currentCluster, setCurrentModal } = this.context;
    if (this.state.showWelcome || currentCluster && !currentCluster.name) {
      return (
        <DashboardWrapper>
          <Placeholder>
            <Bold>Porter - Getting Started</Bold><br /><br />
            1. Navigate to <A onClick={() => setCurrentModal('ClusterConfigModal')}>+ Add a Cluster</A> and provide a kubeconfig. *<br /><br />
            2. Choose which contexts you would like to use from the <A onClick={() => {
              setCurrentModal('ClusterConfigModal', { currentTab: 'select' });
            }}>Select Clusters</A> tab.<br /><br />
            3. For additional information, please refer to our <A>docs</A>.<br /><br /><br />

            * Make sure all fields are explicitly declared (e.g., certs and keys).
          </Placeholder>
        </DashboardWrapper>
      );
    } else if (!currentCluster) {
      return <Loading />
    }

    return (
      <DashboardWrapper>
        <ClusterDashboard
          currentCluster={currentCluster}
          setSidebar={(x: boolean) => this.setState({ forceSidebar: x })}
          setCurrentView={(x: string) => this.setState({ currentView: x })}
        />
      </DashboardWrapper>
    );
  }

  renderContents = () => {
    let { currentView } = this.state;
    if (currentView === 'cluster-dashboard') {
      return this.renderDashboard();
    } else if (currentView === 'dashboard') {
      return (
        <DashboardWrapper>
          <Dashboard 
            setCurrentView={(x: string) => this.setState({ currentView: x })}
            projectId={this.context.currentProject?.id}
          />
        </DashboardWrapper>
      );
    } else if (currentView === 'integrations') {
      return <Integrations />;
    } else if (currentView === 'new-project') {
      return (
        <NewProject setCurrentView={(x: string, data: any ) => this.setState({ currentView: x })} />
      );
    } else if (currentView === 'provisioner') {
      return (
        <ProvisionerStatus
          setCurrentView={(x: string) => this.setState({ currentView: x })}
        />
      );
    } else if (currentView === 'project-settings') {
      return (
        <ProjectSettings  setCurrentView={(x: string) => this.setState({ currentView: x })} />
      )
    }

    return (
      <Templates
        setCurrentView={(x: string) => this.setState({ currentView: x })}
      />
    );
  }

  setCurrentView = (x: string) => {
    if (x === 'dashboard') {
      this.initializeView();
    } else {
      this.setState({ currentView: x });
    }
  }

  renderSidebar = () => {
    if (this.context.projects.length > 0) {

      // Force sidebar closed on first provision
      if (this.state.currentView === 'provisioner' && this.state.forceSidebar) {
        this.setState({ forceSidebar: false });
      } else {
        return (
          <Sidebar
            forceSidebar={this.state.forceSidebar}
            setWelcome={(x: boolean) => this.setState({ showWelcome: x })}
            setCurrentView={this.setCurrentView}
            currentView={this.state.currentView}
            forceRefreshClusters={this.state.forceRefreshClusters}
            setRefreshClusters={(x: boolean) => this.setState({ forceRefreshClusters: x })}
          />
        );
      }
    }
  }

  projectOverlayCall = () => {
    let { user, setProjects } = this.context;
    api.getProjects('<token>', {}, { id: user.userId }, (err: any, res: any) => {
      if (err) {
        console.log(err)
      } else if (res.data) {
        setProjects(res.data);
        if (res.data.length > 0) {
          this.context.setCurrentProject(res.data[0]);
        } else {
          this.context.currentModalData.setCurrentView('new-project');
        }
        this.context.setCurrentModal(null, null);
      }
    });
  }

  handleDelete = () => {
    let { setCurrentModal, currentProject } = this.context;
    api.deleteProject('<token>', {}, { id: currentProject.id }, (err: any, res: any) => {
      if (err) {
        // console.log(err)
      } else {
        this.projectOverlayCall();
      }
    });

    // Loop through and delete infra of all clusters we've provisioned
    api.getClusters('<token>', {}, { id: currentProject.id }, (err: any, res: any) => {
      if (err) {
        console.log(err);
      } else {
        res.data.forEach((cluster: ClusterType) => {

          // Handle destroying infra we've provisioned
          if (cluster.infra_id) {
            console.log('destroying provisioned infra...', cluster.infra_id);
            api.destroyCluster('<token>', { eks_name: cluster.name }, { 
              project_id: currentProject.id,
              infra_id: cluster.infra_id,
            }, (err: any, res: any) => {
              if (err) {
                console.log(err)
              } else {
                console.log('destroyed provisioned infra:', cluster.infra_id);
              }
            });
          }
        });
      }
    });
    setCurrentModal(null, null)
    this.setState({ currentView: 'dashboard' });
  }

  render() {
    let { currentModal, setCurrentModal, currentProject } = this.context;
    return (
      <StyledHome>
        <ReactModal
          isOpen={currentModal === 'ClusterInstructionsModal'}
          onRequestClose={() => setCurrentModal(null, null)}
          style={TallModalStyles}
          ariaHideApp={false}
        >
          <ClusterInstructionsModal />
        </ReactModal>
        <ReactModal
          isOpen={currentModal === 'UpdateClusterModal'}
          onRequestClose={() => setCurrentModal(null, null)}
          style={ProjectModalStyles}
          ariaHideApp={false}
        >
          <UpdateClusterModal 
            setRefreshClusters={(x: boolean) => this.setState({ forceRefreshClusters: x })} 
          />
        </ReactModal>
        <ReactModal
          isOpen={currentModal === 'IntegrationsModal'}
          onRequestClose={() => setCurrentModal(null, null)}
          style={SmallModalStyles}
          ariaHideApp={false}
        >
          <IntegrationsModal />
        </ReactModal>
        <ReactModal
          isOpen={currentModal === 'IntegrationsInstructionsModal'}
          onRequestClose={() => setCurrentModal(null, null)}
          style={TallModalStyles}
          ariaHideApp={false}
        >
          <IntegrationsInstructionsModal />
        </ReactModal>

        {this.renderSidebar()}

        <ViewWrapper>
          <Navbar
            logOut={this.props.logOut}
            currentView={this.state.currentView} // For form feedback
          />
          {this.renderContents()}
        </ViewWrapper>

        <ConfirmOverlay
          show={currentModal === 'UpdateProjectModal'}
          message={(currentProject) ? `Are you sure you want to delete ${currentProject.name}?` : ''}
          onYes={this.handleDelete}
          onNo={() => setCurrentModal(null, null)}
        />
      </StyledHome>
    );
  }
}

Home.contextType = Context;

const SmallModalStyles = {
  overlay: {
    backgroundColor: 'rgba(0,0,0,0.6)',
    zIndex: 2,
  },
  content: {
    borderRadius: '7px',
    border: 0,
    width: '760px',
    maxWidth: '80vw',
    margin: '0 auto',
    height: '425px',
    top: 'calc(50% - 214px)',
    backgroundColor: '#202227',
    animation: 'floatInModal 0.5s 0s',
    overflow: 'visible',
  },
};

const ProjectModalStyles = {
  overlay: {
    backgroundColor: 'rgba(0,0,0,0.6)',
    zIndex: 2,
  },
  content: {
    borderRadius: '7px',
    border: 0,
    width: '565px',
    maxWidth: '80vw',
    margin: '0 auto',
    height: '275px',
    top: 'calc(50% - 160px)',
    backgroundColor: '#202227',
    animation: 'floatInModal 0.5s 0s',
    overflow: 'visible',
  },
};

const TallModalStyles = {
  overlay: {
    backgroundColor: 'rgba(0,0,0,0.6)',
    zIndex: 2,
  },
  content: {
    borderRadius: '7px',
    border: 0,
    width: '760px',
    maxWidth: '80vw',
    margin: '0 auto',
    height: '650px',
    top: 'calc(50% - 325px)',
    backgroundColor: '#202227',
    animation: 'floatInModal 0.5s 0s',
    overflow: 'visible',
  },
};

const ViewWrapper = styled.div`
  height: 100%;
  width: 100vw;
  padding-top: 30px;
  overflow-y: auto;
  display: flex;
  flex: 1;
  justify-content: center;
  background: #202227;
  position: relative;
`;

const DashboardWrapper = styled.div`
  width: 80%;
  padding-top: 50px;
  min-width: 300px;
  padding-bottom: 120px;
`;

const A = styled.a`
  color: #ffffff;
  text-decoration: underline;
  cursor: ${(props: { disabled?: boolean }) => props.disabled ? 'not-allowed' : 'pointer'};
`;

const Placeholder = styled.div`
  font-family: "Work Sans", sans-serif;
  color: #6f6f6f;
  font-size: 16px;
  margin-left: 20px;
  margin-top: 24vh;
  user-select: none;
`;

const Bold = styled.div`
  font-weight: bold;
  font-size: 20px;
`;

const StyledHome = styled.div`
  width: 100vw;
  height: 100vh;
  position: fixed;
  top: 0;
  left: 0;
  margin: 0;
  user-select: none;
  display: flex;
  justify-content: center;

  @keyframes floatInModal {
    from {
      opacity: 0; transform: translateY(30px);
    }
    to {
      opacity: 1; transform: translateY(0px);
    }
  }
`;<|MERGE_RESOLUTION|>--- conflicted
+++ resolved
@@ -5,12 +5,8 @@
 
 import { Context } from '../../shared/Context';
 import api from '../../shared/api';
-<<<<<<< HEAD
 import { ClusterType, ProjectType } from '../../shared/types';
 import { includesCompletedInfraSet } from '../../shared/common';
-=======
-import { InfraType, ClusterType } from '../../shared/types';
->>>>>>> d0b6ffaf
 
 import Sidebar from './sidebar/Sidebar';
 import Dashboard from './dashboard/Dashboard';
@@ -24,15 +20,9 @@
 import IntegrationsInstructionsModal from './modals/IntegrationsInstructionsModal';
 import NewProject from './new-project/NewProject';
 import Navbar from './navbar/Navbar';
-<<<<<<< HEAD
 import ProvisionerStatus from './provisioner/ProvisionerStatus';
 import ProjectSettings from './project-settings/ProjectSettings';
-=======
-import Provisioner from './new-project/Provisioner';
-import ProjectSettings from './project-settings/ProjectSettings';
-import posthog from 'posthog-js';
 import ConfirmOverlay from '../../components/ConfirmOverlay';
->>>>>>> d0b6ffaf
 
 type PropsType = {
   logOut: () => void,
@@ -103,11 +93,7 @@
     let { user } = this.context;
     window.location.href.indexOf('127.0.0.1') === -1 && posthog.init(process.env.POSTHOG_API_KEY, {
       api_host: process.env.POSTHOG_HOST,
-<<<<<<< HEAD
       loaded: function(posthog: any) { posthog.identify(user.email) }
-=======
-      loaded: function(posthog) { posthog.identify(user.email) }
->>>>>>> d0b6ffaf
     })
 
     this.getProjects();
