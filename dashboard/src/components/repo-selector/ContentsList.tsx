import React, { Component } from "react";
import styled from "styled-components";
import file from "assets/file.svg";
import folder from "assets/folder.svg";
import info from "assets/info.svg";
import close from "assets/close.png";

import api from "../../shared/api";
import { Context } from "../../shared/Context";
import { ActionConfigType, FileType } from "../../shared/types";

import Loading from "../Loading";

interface AutoBuildpack {
  name?: string;
  valid: boolean;
}

type PropsType = {
  actionConfig: ActionConfigType | null;
  branch: string;
  dockerfilePath?: string;
  folderPath: string;
  procfilePath?: string;
  setActionConfig: (x: ActionConfigType) => void;
  setProcfileProcess?: (x: string) => void;
  setDockerfilePath: (x: string) => void;
  setProcfilePath: (x: string) => void;
  setFolderPath: (x: string) => void;
};

type StateType = {
  loading: boolean;
  error: boolean;
  contents: FileType[];
  currentDir: string;
  dockerfiles: string[];
  processes: Record<string, string>;
  autoBuildpack: AutoBuildpack;
  showingBuildContextPrompt: boolean;
};

export default class ContentsList extends Component<PropsType, StateType> {
  state = {
    loading: true,
    error: false,
    contents: [] as FileType[],
    currentDir: "",
    dockerfiles: [] as string[],
    processes: null as Record<string, string>,
    autoBuildpack: {
      valid: false,
      name: "",
    },
    showingBuildContextPrompt: true,
  };

  componentDidMount() {
    this.updateContents();
  }

  setSubdirectory = (x: string) => {
    this.setState({ currentDir: x }, () => this.updateContents());
  };

  updateContents = () => {
    let { currentProject } = this.context;
    let { actionConfig, branch } = this.props;

    // Get branch contents
    api
      .getBranchContents(
        "<token>",
        { dir: this.state.currentDir || "./" },
        {
          project_id: currentProject.id,
          git_repo_id: actionConfig.git_repo_id,
          kind: "github",
          owner: actionConfig.git_repo.split("/")[0],
          name: actionConfig.git_repo.split("/")[1],
          branch: branch,
        }
      )
      .then((res) => {
        let files = [] as FileType[];
        let folders = [] as FileType[];
        res.data.map((x: FileType, i: number) => {
          x.type === "dir" ? folders.push(x) : files.push(x);
        });

        folders.sort((a: FileType, b: FileType) => {
          return a.path < b.path ? 1 : 0;
        });
        files.sort((a: FileType, b: FileType) => {
          return a.path < b.path ? 1 : 0;
        });
        let contents = folders.concat(files);

        this.setState({ contents, loading: false, error: false });
      })
      .catch((err) => {
        console.log(err);

        this.setState({ loading: false, error: true });
      });

    api
      .detectBuildpack(
        "<token>",
        {
          dir: this.state.currentDir || ".",
        },
        {
          project_id: currentProject.id,
          git_repo_id: actionConfig.git_repo_id,
          kind: "github",
          owner: actionConfig.git_repo.split("/")[0],
          name: actionConfig.git_repo.split("/")[1],
          branch: branch,
        }
      )
      .then(({ data }) => {
        this.setState({
          autoBuildpack: data,
        });
      })
      .catch((err) => {
        console.log(err);
        this.setState({
          autoBuildpack: {
            valid: false,
          },
        });
      });

    let ppath =
      this.props.procfilePath ||
      `${this.state.currentDir ? this.state.currentDir : "."}/Procfile`;
    api
      .getProcfileContents(
        "<token>",
        {
          path: ppath,
        },
        {
          project_id: currentProject.id,
          git_repo_id: actionConfig.git_repo_id,
          kind: "github",
          owner: actionConfig.git_repo.split("/")[0],
          name: actionConfig.git_repo.split("/")[1],
          branch: branch,
        }
      )
      .then((res) => {
        this.setState({ processes: res.data });
      })
      .catch((err) => {
        console.log(err);
      });
  };

  renderContentList = () => {
    let { contents, loading, error } = this.state;
    if (loading) {
      return (
        <LoadingWrapper>
          <Loading />
        </LoadingWrapper>
      );
    } else if (error || !contents) {
      return <LoadingWrapper>Error loading repo contents.</LoadingWrapper>;
    }
    return contents.map((item: FileType, i: number) => {
      let splits = item.path.split("/");
      let fileName = splits[splits.length - 1];
      if (item.type === "dir") {
        return (
          <Item
            key={i}
            isSelected={item.path === this.state.currentDir}
            lastItem={i === contents.length - 1}
            onClick={() => this.setSubdirectory(item.path)}
          >
            <img src={folder} />
            {fileName}
          </Item>
        );
      }

      if (fileName.includes("Dockerfile") && !this.props.dockerfilePath) {
        return (
          <FileItem
            key={i}
            lastItem={i === contents.length - 1}
            isADocker
            onClick={() => this.props.setDockerfilePath(item.path)}
          >
            <img src={file} />
            {fileName}
          </FileItem>
        );
      }

      return (
        <FileItem key={i} lastItem={i === contents.length - 1}>
          <img src={file} />
          {fileName}
        </FileItem>
      );
    });
  };

  renderJumpToParent = () => {
    if (this.state.currentDir !== "") {
      let splits = this.state.currentDir.split("/");
      let subdir = "";
      if (splits.length !== 1) {
        subdir = this.state.currentDir.replace(splits[splits.length - 1], "");
        if (subdir.charAt(subdir.length - 1) === "/") {
          subdir = subdir.slice(0, subdir.length - 1);
        }
      }

      return (
        <Item lastItem={false} onClick={() => this.setSubdirectory(subdir)}>
          <BackLabel>..</BackLabel>
        </Item>
      );
    }

    return (
      <FileItem lastItem={false}>
        <img src={info} />
        Select{" "}
        {this.props.dockerfilePath
          ? "Docker Build Context"
          : "Application Folder"}
      </FileItem>
    );
  };

  handleContinue = () => {
    if (this.props.dockerfilePath) {
      this.props.setFolderPath(this.state.currentDir || "./");
      return;
    }

    let dockerfiles = [] as string[];
    this.state.contents.forEach((item: FileType, i: number) => {
      let splits = item.path.split("/");
      let fileName = splits[splits.length - 1];
      if (fileName.includes("Dockerfile")) {
        dockerfiles.push(fileName);
      }
      if (fileName == "Procfile") {
        this.props.setProcfilePath(`${this.state.currentDir || "."}/Procfile`);
      }
    });
    if (dockerfiles.length > 0) {
      this.setState({ dockerfiles });
    } else {
      if (this.state.currentDir !== "") {
        this.props.setFolderPath(this.state.currentDir);
      } else {
        this.props.setFolderPath("./");
      }
    }
  };

  renderOverlay = () => {
    if (this.props.procfilePath) {
      let processes = this.state.processes
        ? Object.keys(this.state.processes)
        : [];
      if (this.state.processes == null) {
        return (
          <Overlay>
            <BgOverlay>
              <LoadingWrapper>
                <Loading />
              </LoadingWrapper>
            </BgOverlay>
          </Overlay>
        );
      }

      if (processes.length == 0) {
        this.props.setProcfilePath("");
      }

      return (
        <Overlay>
          <BgOverlay
            onClick={() =>
              this.setState({ dockerfiles: [] }, () => {
                this.props.setFolderPath("");
                this.props.setProcfilePath("");
              })
            }
          />
          <CloseButton
            onClick={() =>
              this.setState({ dockerfiles: [] }, () => {
                this.props.setProcfilePath("");
              })
            }
          >
            <CloseButtonImg src={close} />
          </CloseButton>
          <Label>
            Porter has detected a Procfile in this folder. Which process would
            you like to run?
          </Label>
          <DockerfileList>
            {processes.map((process: string, i: number) => {
              return (
                <Row
                  key={i}
                  onClick={() => {
                    if (
                      !this.props.folderPath ||
                      this.props.folderPath === ""
                    ) {
                      this.props.setFolderPath("./");
                    }
                    this.props.setProcfileProcess(process);
                  }}
                  isLast={processes.length - 1 === i}
                >
                  <Indicator selected={false} />
                  {process}
                </Row>
              );
            })}
          </DockerfileList>
        </Overlay>
      );
    }
    if (this.state.dockerfiles.length > 0 && !this.props.dockerfilePath) {
      return (
        <Overlay>
          <BgOverlay onClick={() => this.setState({ dockerfiles: [] })} />
          <CloseButton onClick={() => this.setState({ dockerfiles: [] })}>
            <CloseButtonImg src={close} />
          </CloseButton>
          <Label>
            Porter has detected at least one Dockerfile in this folder. Would
            you like to use an existing Dockerfile?
          </Label>
          <DockerfileList>
            {this.state.dockerfiles.map((dockerfile: string, i: number) => {
              return (
                <Row
                  key={i}
                  onClick={() =>
                    this.props.setDockerfilePath(
                      `${this.state.currentDir || "."}/${dockerfile}`
                    )
                  }
                  isLast={this.state.dockerfiles.length - 1 === i}
                >
                  <Indicator selected={false}></Indicator>
                  {dockerfile}
                </Row>
              );
            })}
          </DockerfileList>
          <ConfirmButton
            onClick={() => {
              this.props.setFolderPath(this.state.currentDir || "./");
              if (
                this.state.processes &&
                Object.keys(this.state.processes).length > 0
              ) {
                this.props.setProcfilePath("./Procfile");
              }
            }}
          >
            No, I don't want to use a Dockerfile
          </ConfirmButton>
        </Overlay>
      );
    }
    if (
      this.props.dockerfilePath &&
      !this.props.folderPath &&
      this.state.showingBuildContextPrompt
    ) {
      return (
        <Overlay>
          <BgOverlay onClick={() => this.props.setDockerfilePath("")} />
          <CloseButton
            onClick={() =>
              this.props.setFolderPath(this.state.currentDir || "./")
            }
          >
            <CloseButtonImg src={close} />
          </CloseButton>
          <Label>
            Would you like to set the Docker build context to a different
            directory?
          </Label>
          <MultiSelectRow>
            <ConfirmButton
              onClick={() => {
                this.setState({ showingBuildContextPrompt: false });
                this.setSubdirectory("");
              }}
            >
              Yes
            </ConfirmButton>
            <ConfirmButton
              onClick={() =>
                this.props.setFolderPath(this.state.currentDir || "./")
              }
            >
              No
            </ConfirmButton>
          </MultiSelectRow>
        </Overlay>
      );
    }
  };

  render() {
    return (
      <>
        {this.state.autoBuildpack && this.state.autoBuildpack.valid && (
          <Banner>
            <i className="material-icons">info</i>{" "}
            <p>
              <b>{this.state.autoBuildpack.name}</b> buildpack was{" "}
              <a
<<<<<<< HEAD
                href="https://porter-docs-demo-22fd462fef4dcd45.onporter.run/deploying-applications/deploying-from-github/selecting-application-and-build-method#customizing-buildpacks"
=======
                href="https://docs.porter.run/deploying-applications/deploying-from-github/selecting-application-and-build-method#customizing-buildpacks"
>>>>>>> 39325084
                target="_blank"
              >
                detected automatically
              </a>
              . Alternatively, select an application folder below:
            </p>
          </Banner>
        )}
        <ExpandedWrapperAlt>
          {this.renderJumpToParent()}
          {this.renderContentList()}
          <FlexWrapper>
            <UseButton onClick={this.handleContinue}>Continue</UseButton>
            <StatusWrapper
<<<<<<< HEAD
              href="https://porter-docs-demo-22fd462fef4dcd45.onporter.run/deploying-applications/deploying-from-github/selecting-application-and-build-method#customizing-buildpacks"
=======
              href="https://docs.porter.run/deploying-applications/deploying-from-github/selecting-application-and-build-method#customizing-buildpacks"
>>>>>>> 39325084
              target="_blank"
            >
              <i className="material-icons">help_outline</i>
              <div>Auto build requirements</div>
            </StatusWrapper>
          </FlexWrapper>
          {this.renderOverlay()}
        </ExpandedWrapperAlt>
      </>
    );
  }
}

ContentsList.contextType = Context;

const FlexWrapper = styled.div`
  position: absolute;
  bottom: 28px;
  left: 195px;
  display: flex;
  align-items: center;
`;

const StatusWrapper = styled.a<{ successful?: boolean }>`
  display: flex;
  align-items: center;
  font-family: "Work Sans", sans-serif;
  font-size: 13px;
  color: #949eff;
  margin-right: 25px;
  margin-left: 20px;
  cursor: pointer;
  text-decoration: none;

  > i {
    font-size: 18px;
    margin-right: 8px;
  }
`;

const BgOverlay = styled.div`
  position: absolute;
  width: 100%;
  height: 100%;
  top: 0;
  left: 0;
  background-color: rgba(0, 0, 0, 0.8);
  z-index: -1;
`;

const CloseButton = styled.div`
  position: absolute;
  display: block;
  width: 40px;
  height: 40px;
  padding: 13px 0 12px 0;
  z-index: 1;
  text-align: center;
  border-radius: 50%;
  right: 15px;
  top: 12px;
  cursor: pointer;
  :hover {
    background-color: #ffffff11;
  }
`;

const CloseButtonImg = styled.img`
  width: 14px;
  margin: 0 auto;
`;

const Indicator = styled.div<{ selected: boolean }>`
  border-radius: 15px;
  display: flex;
  align-items: center;
  justify-content: center;
  width: 16px;
  height: 16px;
  border: 1px solid #ffffff55;
  margin: 1px 10px 0px 1px;
  margin-right: 13px;
  background: ${(props) => (props.selected ? "#ffffff22" : "#ffffff11")};
`;

const Label = styled.div`
  max-width: 500px;
  line-height: 1.5em;
  text-align: center;
  font-size: 14px;
`;

const MultiSelectRow = styled.div`
  display: flex;
  min-width: 150px;
  justify-content: space-between;
`;

const DockerfileList = styled.div`
  border-radius: 3px;
  margin-top: 20px;
  border: 1px solid #aaaabb;
  background: #ffffff22;
  width: 100%;
  max-width: 500px;
  max-height: 140px;
  overflow-y: auto;
`;

const Row = styled.div<{ isLast: boolean }>`
  height: 35px;
  padding-left: 10px;
  display: flex;
  align-items: center;
  border-bottom: ${(props) => !props.isLast && "1px solid #aaaabb"};
  cursor: pointer;
  :hover {
    background: #ffffff22;
  }
`;

const ConfirmButton = styled.div`
  font-size: 18px;
  padding: 7px 12px;
  outline: none;
  border: 1px solid white;
  margin-top: 25px;
  border-radius: 10px;
  text-align: center;
  cursor: pointer;
  opacity: 0;
  font-family: "Work Sans", sans-serif;
  font-size: 14px;
  font-weight: 500;
  animation: linEnter 0.3s 0.1s;
  animation-fill-mode: forwards;
  @keyframes linEnter {
    from {
      transform: translateY(20px);
      opacity: 0;
    }
    to {
      transform: translateY(0px);
      opacity: 1;
    }
  }
  :hover {
    background: white;
    color: #232323;
  }
`;

const Overlay = styled.div`
  position: absolute;
  top: 0;
  left: 0;
  width: 100%;
  height: 100%;
  z-index: 999;
  display: flex;
  align-items: center;
  justify-content: center;
  flex-direction: column;
  padding: 0 90px;
`;

const UseButton = styled.div`
  height: 35px;
  display: flex;
  align-items: center;
  justify-content: center;
  background: #616feecc;
  font-weight: 500;
  padding: 10px 15px;
  border-radius: 100px;
  box-shadow: 0 2px 5px 0 #00000030;
  cursor: pointer;
  :hover {
    filter: brightness(120%);
  }
`;

const BackLabel = styled.div`
  font-size: 16px;
  padding-left: 16px;
  margin-top: -4px;
  padding-bottom: 4px;
`;

const Item = styled.div`
  display: flex;
  width: 100%;
  font-size: 13px;
  border-bottom: 1px solid
    ${(props: { lastItem: boolean; isSelected?: boolean }) =>
      props.lastItem ? "#00000000" : "#606166"};
  color: #ffffff;
  user-select: none;
  align-items: center;
  padding: 10px 0px;
  cursor: pointer;
  background: ${(props: { isSelected?: boolean; lastItem: boolean }) =>
    props.isSelected ? "#ffffff22" : "#ffffff11"};
  :hover {
    background: #ffffff22;

    > i {
      background: #ffffff22;
    }
  }

  > img {
    width: 18px;
    height: 18px;
    margin-left: 12px;
    margin-right: 12px;
  }
`;

const FileItem = styled(Item)`
  cursor: ${(props: { isADocker?: boolean }) =>
    props.isADocker ? "pointer" : "default"};
  color: ${(props: { isADocker?: boolean }) =>
    props.isADocker ? "#fff" : "#ffffff55"};
  :hover {
    background: ${(props: { isADocker?: boolean }) =>
      props.isADocker ? "#ffffff22" : "#ffffff11"};
  }
`;

const LoadingWrapper = styled.div`
  padding: 30px 0px;
  background: #ffffff11;
  font-size: 13px;
  display: flex;
  align-items: center;
  justify-content: center;
  color: #ffffff44;
`;

const ExpandedWrapper = styled.div`
  margin-top: 10px;
  width: 100%;
  border-radius: 3px;
  border: 1px solid #ffffff44;
  max-height: 275px;
  overflow-y: auto;
`;

const ExpandedWrapperAlt = styled(ExpandedWrapper)``;

const Banner = styled.div`
  height: 40px;
  width: 100%;
  margin: 5px 0 10px;
  font-size: 13px;
  display: flex;
  border-radius: 8px;
  padding-left: 15px;
  align-items: center;
  background: #ffffff11;
  > i {
    margin-right: 10px;
    font-size: 18px;
  }
`;<|MERGE_RESOLUTION|>--- conflicted
+++ resolved
@@ -431,11 +431,7 @@
             <p>
               <b>{this.state.autoBuildpack.name}</b> buildpack was{" "}
               <a
-<<<<<<< HEAD
-                href="https://porter-docs-demo-22fd462fef4dcd45.onporter.run/deploying-applications/deploying-from-github/selecting-application-and-build-method#customizing-buildpacks"
-=======
                 href="https://docs.porter.run/deploying-applications/deploying-from-github/selecting-application-and-build-method#customizing-buildpacks"
->>>>>>> 39325084
                 target="_blank"
               >
                 detected automatically
@@ -450,11 +446,7 @@
           <FlexWrapper>
             <UseButton onClick={this.handleContinue}>Continue</UseButton>
             <StatusWrapper
-<<<<<<< HEAD
-              href="https://porter-docs-demo-22fd462fef4dcd45.onporter.run/deploying-applications/deploying-from-github/selecting-application-and-build-method#customizing-buildpacks"
-=======
               href="https://docs.porter.run/deploying-applications/deploying-from-github/selecting-application-and-build-method#customizing-buildpacks"
->>>>>>> 39325084
               target="_blank"
             >
               <i className="material-icons">help_outline</i>
