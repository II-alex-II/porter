import { Location } from "history";

export type PorterUrl =
  | "dashboard"
  | "launch"
  | "integrations"
  | "new-project"
  | "cluster-dashboard"
  | "project-settings"
  | "applications"
  | "jobs";

export const PorterUrls = [
  "dashboard",
  "launch",
  "integrations",
  "new-project",
  "cluster-dashboard",
  "project-settings",
<<<<<<< HEAD
=======
  "applications",
  "jobs",
>>>>>>> e8e42c26
];

export const setSearchParam = (
  location: Location<any>,
  key: string,
  value: string
) => {
  const urlParams = new URLSearchParams(location.search);
  urlParams.set(key, value);
  return {
    pathname: location.pathname,
    search: urlParams.toString(),
  };
};<|MERGE_RESOLUTION|>--- conflicted
+++ resolved
@@ -17,11 +17,8 @@
   "new-project",
   "cluster-dashboard",
   "project-settings",
-<<<<<<< HEAD
-=======
   "applications",
   "jobs",
->>>>>>> e8e42c26
 ];
 
 export const setSearchParam = (
