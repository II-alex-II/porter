--- conflicted
+++ resolved
@@ -1334,8 +1334,6 @@
   () => "/api/can_create_project"
 );
 
-<<<<<<< HEAD
-=======
 const provisionDatabase = baseApi<
   {
     cluster_id: number;
@@ -1354,7 +1352,6 @@
   { project_id: number }
 >("POST", ({ project_id }) => `/api/projects/${project_id}/provision/rds`);
 
->>>>>>> ebb10a71
 // Bundle export to allow default api import (api.<method> is more readable)
 export default {
   checkAuth,
@@ -1488,8 +1485,5 @@
   getLogBuckets,
   getLogBucketLogs,
   getCanCreateProject,
-<<<<<<< HEAD
-=======
   provisionDatabase,
->>>>>>> ebb10a71
 };