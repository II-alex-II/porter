{
<<<<<<< HEAD
  "plugins": ["lodash", "babel-plugin-styled-components"],
=======
  "plugins": ["lodash", "babel-plugin-styled-components", "@babel/plugin-syntax-dynamic-import"],
>>>>>>> 49888561
  "presets": [
    "@babel/preset-env",
    "@babel/preset-react",
    "@babel/preset-typescript"
  ]
}<|MERGE_RESOLUTION|>--- conflicted
+++ resolved
@@ -1,9 +1,5 @@
 {
-<<<<<<< HEAD
-  "plugins": ["lodash", "babel-plugin-styled-components"],
-=======
   "plugins": ["lodash", "babel-plugin-styled-components", "@babel/plugin-syntax-dynamic-import"],
->>>>>>> 49888561
   "presets": [
     "@babel/preset-env",
     "@babel/preset-react",
