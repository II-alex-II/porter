--- conflicted
+++ resolved
@@ -57,10 +57,7 @@
 		&models.ClusterCandidate{},
 		&models.ClusterResolver{},
 		&models.Infra{},
-<<<<<<< HEAD
-=======
 		&models.Invite{},
->>>>>>> 88f139fe
 		&ints.KubeIntegration{},
 		&ints.BasicIntegration{},
 		&ints.OIDCIntegration{},
