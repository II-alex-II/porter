--- conflicted
+++ resolved
@@ -17,25 +17,17 @@
 
 	"github.com/go-chi/chi"
 	"github.com/gorilla/sessions"
-	"github.com/porter-dev/porter/api/types"
 	"github.com/porter-dev/porter/internal/auth/token"
 	"github.com/porter-dev/porter/internal/repository"
 )
 
 // Auth implements the authorization functions
 type Auth struct {
-<<<<<<< HEAD
-	store      sessions.Store
-	cookieName string
-	tokenConf  *token.TokenGeneratorConf
-	repo       repository.Repository
-=======
 	store         sessions.Store
 	cookieName    string
 	tokenConf     *token.TokenGeneratorConf
 	repo          *repository.Repository
 	GithubAppConf *oauth2.Config
->>>>>>> b85adb44
 }
 
 // NewAuth returns a new Auth instance
@@ -43,12 +35,8 @@
 	store sessions.Store,
 	cookieName string,
 	tokenConf *token.TokenGeneratorConf,
-<<<<<<< HEAD
-	repo repository.Repository,
-=======
 	repo *repository.Repository,
 	GithubAppConf *oauth2.Config,
->>>>>>> b85adb44
 ) *Auth {
 	return &Auth{store, cookieName, tokenConf, repo, GithubAppConf}
 }
@@ -254,16 +242,8 @@
 		// look for the user role in the project
 		for _, role := range proj.Roles {
 			if role.UserID == userID {
-<<<<<<< HEAD
-				if accessType == ReadAccess {
-					next.ServeHTTP(w, r)
-					return
-				} else if accessType == WriteAccess {
-					if role.Kind == types.RoleAdmin {
-=======
 				if accessType == AdminAccess {
 					if role.Kind == models.RoleAdmin {
->>>>>>> b85adb44
 						next.ServeHTTP(w, r)
 						return
 					}
@@ -486,12 +466,7 @@
 			return
 		}
 
-<<<<<<< HEAD
-		// get the service accounts belonging to the project
-		grs, err := auth.repo.GitRepo().ListGitReposByProjectID(uint(projID))
-=======
 		oauthInt, err := auth.repo.GithubAppOAuthIntegration.ReadGithubAppOauthIntegration(user.GithubAppIntegrationID)
->>>>>>> b85adb44
 
 		if err != nil {
 			http.Error(w, http.StatusText(http.StatusForbidden), http.StatusForbidden)
